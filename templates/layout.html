<!DOCTYPE html>
<html lang="en">
<head>
    <meta charset="UTF-8">
    <meta name="viewport" content="width=device-width, initial-scale=1.0">
    <title>{{ title }} - {{ g.branding.app_name if g.branding else 'TimeTrack' }}{% if g.company %} - {{ g.company.name }}{% endif %}</title>
    <link rel="stylesheet" href="{{ url_for('static', filename='css/fonts.css') }}">
    <link rel="stylesheet" href="{{ url_for('static', filename='css/style.css') }}">
    {% if not g.user %}
    <link rel="stylesheet" href="{{ url_for('static', filename='css/splash.css') }}">
    {% endif %}
    {% if g.branding and g.branding.favicon_filename %}
        <link rel="icon" type="image/x-icon" href="{{ url_for('static', filename='uploads/branding/' + g.branding.favicon_filename) }}">
    {% endif %}
    <style>
        :root {
            --primary-color: {{ g.branding.primary_color if g.branding else '#007bff' }};
        }
        .btn-primary {
            background-color: var(--primary-color);
            border-color: var(--primary-color);
        }
        .btn-primary:hover {
            background-color: {{ (g.branding.primary_color if g.branding else '#007bff') + 'dd' }};
            border-color: {{ (g.branding.primary_color if g.branding else '#007bff') + 'dd' }};
        }
        .nav-icon {
            color: var(--primary-color);
        }
        a:hover {
            color: var(--primary-color);
        }
        .mobile-logo {
            max-height: 30px;
            max-width: 150px;
            object-fit: contain;
        }
        .sidebar-logo {
            max-height: 32px;
            max-width: 160px;
            object-fit: contain;
        }
        .mobile-nav-brand a {
            display: flex;
            align-items: center;
        }
        .sidebar-header h2 a {
            display: flex;
            align-items: center;
            color: inherit;
            text-decoration: none;
        }
    </style>
</head>
<body{% if g.user %} class="has-user"{% endif %}>
    <!-- Mobile header -->
    {% if g.user %}
    <header class="mobile-header">
        <div class="mobile-nav-brand">
            <a href="{{ url_for('home') }}">
                {% if g.branding and g.branding.logo_filename %}
                    <img src="{{ url_for('static', filename='uploads/branding/' + g.branding.logo_filename) }}" 
                         alt="{{ g.branding.logo_alt_text }}" 
                         class="mobile-logo">
                {% else %}
                    {{ g.branding.app_name if g.branding else 'TimeTrack' }}
                {% endif %}
            </a>
        </div>
        <button class="mobile-nav-toggle" id="mobile-nav-toggle">
            <span></span>
            <span></span>
            <span></span>
        </button>
    </header>
    {% endif %}

    <!-- Sidebar navigation -->
    {% if g.user %}
    <aside class="sidebar" id="sidebar">
        <div class="sidebar-header">
            <!-- <h2>
                <a href="{{ url_for('home') }}">
                    {% if g.branding and g.branding.logo_filename %}
                        <img src="{{ url_for('static', filename='uploads/branding/' + g.branding.logo_filename) }}" 
                             alt="{{ g.branding.logo_alt_text }}" 
                             class="sidebar-logo">
                    {% else %}
                        {{ g.branding.app_name if g.branding else 'TimeTrack' }}
                    {% endif %}
                </a>
            -->
            </h2>
            <button class="sidebar-toggle" id="sidebar-toggle">
                <span></span>
                <span></span>
                <span></span>
            </button>
            {% if g.user %}
            <!-- User Account Menu -->
            <a href="#" class="user-dropdown-toggle" id="user-dropdown-toggle" data-tooltip="{{ g.user.username }}">
            <img src="{{ g.user.get_avatar_url(32) }}" alt="{{ g.user.username }}" class="user-avatar">
            <span class="nav-text">{{ g.user.username }}<span class="dropdown-arrow">▼</span></span>
            </a>
            
            <!-- User Dropdown Context Menu -->
            <div class="user-dropdown-modal" id="user-dropdown-modal">
                <div class="user-dropdown-header">
                    <img src="{{ g.user.get_avatar_url(64) }}" alt="{{ g.user.username }}" class="user-avatar-large">
                    <h3>{{ g.user.username }}</h3>
                    <div class="user-info">
                        {% if g.user.email %}
                            {{ g.user.email }}
                        {% endif %}
                    </div>
                </div>
                <div class="user-dropdown-menu">
                    <ul>
                        <li><a href="{{ url_for('profile') }}"><i class="nav-icon">👤</i>Profile</a></li>
                        <li><a href="{{ url_for('config') }}"><i class="nav-icon">⚙️</i>Settings</a></li>
                        <li class="user-dropdown-divider"></li>
                        <li><a href="{{ url_for('logout') }}"><i class="nav-icon">🚪</i>Logout</a></li>
                    </ul>
                </div>
            </div>
            {% endif %}
        </div>
        <nav class="sidebar-nav">
            <ul>
                {% if g.user %}
                    <li><a href="{{ url_for('home') }}" data-tooltip="Home"><i class="nav-icon">🏠</i><span class="nav-text">Home</span></a></li>
                    <li><a href="{{ url_for('time_tracking') }}" data-tooltip="Time Tracking"><i class="nav-icon">⏱️</i><span class="nav-text">Time Tracking</span></a></li>
                    <li><a href="{{ url_for('dashboard') }}" data-tooltip="Dashboard"><i class="nav-icon">📊</i><span class="nav-text">Dashboard</span></a></li>
<<<<<<< HEAD
                    <li><a href="{{ url_for('unified_task_management') }}" data-tooltip="Task Management"><i class="nav-icon">📋</i><span class="nav-text">Task Management</span></a></li>
                    <li><a href="{{ url_for('sprint_management') }}" data-tooltip="Sprint Management"><i class="nav-icon">🏃‍♂️</i><span class="nav-text">Sprints</span></a></li>
                    <li><a href="{{ url_for('notes.notes_list') }}" data-tooltip="Notes"><i class="nav-icon">📝</i><span class="nav-text">Notes</span></a></li>
=======
                    <li><a href="{{ url_for('tasks.unified_task_management') }}" data-tooltip="Task Management"><i class="nav-icon">📋</i><span class="nav-text">Task Management</span></a></li>
                    <li><a href="{{ url_for('sprints.sprint_management') }}" data-tooltip="Sprint Management"><i class="nav-icon">🏃‍♂️</i><span class="nav-text">Sprints</span></a></li>
>>>>>>> 9a79778a
                    <li><a href="{{ url_for('analytics') }}" data-tooltip="Time Analytics"><i class="nav-icon">📊</i><span class="nav-text">Analytics</span></a></li>
                    
                    <!-- Role-based menu items -->
                    {% if g.user.role == Role.ADMIN or g.user.role == Role.SYSTEM_ADMIN %}
                    <li class="nav-divider">Admin</li>
                    <li><a href="{{ url_for('companies.admin_company') }}" data-tooltip="Company Settings"><i class="nav-icon">🏢</i><span class="nav-text">Company Settings</span></a></li>
                    <li><a href="{{ url_for('users.admin_users') }}" data-tooltip="Manage Users"><i class="nav-icon">👥</i><span class="nav-text">Manage Users</span></a></li>
                    <li><a href="{{ url_for('invitations.list_invitations') }}" data-tooltip="Invitations"><i class="nav-icon">📨</i><span class="nav-text">Invitations</span></a></li>
                    <li><a href="{{ url_for('teams.admin_teams') }}" data-tooltip="Manage Teams"><i class="nav-icon">🏭</i><span class="nav-text">Manage Teams</span></a></li>
                    <li><a href="{{ url_for('projects.admin_projects') }}" data-tooltip="Manage Projects"><i class="nav-icon">📝</i><span class="nav-text">Manage Projects</span></a></li>
                    {% if g.user.role == Role.SYSTEM_ADMIN %}
                    <li class="nav-divider">System Admin</li>
                    <li><a href="{{ url_for('system_admin.system_admin_dashboard') }}" data-tooltip="System Dashboard"><i class="nav-icon">🌐</i><span class="nav-text">System Dashboard</span></a></li>
                    <li><a href="{{ url_for('announcements.index') }}" data-tooltip="Announcements"><i class="nav-icon">📢</i><span class="nav-text">Announcements</span></a></li>
                    {% endif %}
                    {% elif g.user.role in [Role.TEAM_LEADER, Role.SUPERVISOR] %}
                    <li class="nav-divider">Team</li>
                    <li><a href="{{ url_for('dashboard') }}" data-tooltip="Dashboard"><i class="nav-icon">📈</i><span class="nav-text">Dashboard</span></a></li>
                    {% if g.user.role == Role.SUPERVISOR %}
                    <li><a href="{{ url_for('projects.admin_projects') }}" data-tooltip="Manage Projects"><i class="nav-icon">📝</i><span class="nav-text">Manage Projects</span></a></li>
                    {% endif %}
                    {% endif %}
                {% else %}
                    <li><a href="{{ url_for('about') }}" data-tooltip="About"><i class="nav-icon">ℹ️</i><span class="nav-text">About</span></a></li>
                    <li><a href="{{ url_for('login') }}" data-tooltip="Login"><i class="nav-icon">🔑</i><span class="nav-text">Login</span></a></li>
                    <li><a href="{{ url_for('register') }}" data-tooltip="Register"><i class="nav-icon">📝</i><span class="nav-text">Register</span></a></li>
                {% endif %}
            </ul>
        </nav>
    </aside>
    {% endif %}

    <!-- Mobile overlay -->
    {% if g.user %}
    <div class="mobile-overlay" id="mobile-overlay"></div>
    {% endif %}

    <main class="main-content">
        <!-- System Announcements -->
        {% if active_announcements %}
            <div class="announcements">
                {% for announcement in active_announcements %}
                    <div class="alert alert-{{ announcement.announcement_type }}{% if announcement.is_urgent %} alert-urgent{% endif %}">
                        <div class="announcement-header">
                            <strong>{{ announcement.title }}</strong>
                            {% if announcement.is_urgent %}
                                <span class="urgent-badge">URGENT</span>
                            {% endif %}
                        </div>
                        <div class="announcement-content">
                            {{ announcement.content|safe }}
                        </div>
                        {% if announcement.created_at %}
                            <small class="announcement-date">
                                Posted: {{ announcement.created_at.strftime('%Y-%m-%d %H:%M') }}
                            </small>
                        {% endif %}
                    </div>
                {% endfor %}
            </div>
        {% endif %}

        {% with messages = get_flashed_messages(with_categories=true) %}
            {% if messages %}
                <div class="flash-messages">
                    {% for category, message in messages %}
                        <div class="alert alert-{{ category }}">{{ message }}</div>
                    {% endfor %}
                </div>
            {% endif %}
        {% endwith %}
        
        <!-- Email Nag Screens -->
        {% if g.show_email_nag %}
            <div class="email-nag-banner">
                <div class="email-nag-content">
                    <span class="email-nag-icon">📧</span>
                    <span class="email-nag-text">
                        <strong>Add your email address</strong> to enable account recovery and receive important notifications.
                    </span>
                    <a href="{{ url_for('profile') }}" class="btn btn-sm btn-primary">Add Email</a>
                    <button class="email-nag-dismiss" onclick="dismissEmailNag()" title="Dismiss for this session">×</button>
                </div>
            </div>
        {% elif g.show_email_verification_nag %}
            <div class="email-nag-banner email-verify">
                <div class="email-nag-content">
                    <span class="email-nag-icon">✉️</span>
                    <span class="email-nag-text">
                        <strong>Please verify your email address</strong> to ensure you can recover your account if needed.
                    </span>
                    <a href="{{ url_for('profile') }}" class="btn btn-sm btn-warning">Verify Email</a>
                    <button class="email-nag-dismiss" onclick="dismissEmailNag()" title="Dismiss for this session">×</button>
                </div>
            </div>
        {% endif %}
        
        {% block content %}{% endblock %}
    </main>

    <footer class="site-footer">
        <div class="footer-content">
            <div class="footer-info">
                <p>&copy; {{ current_year }} {{ g.branding.app_name if g.branding else 'TimeTrack' }}{% if g.company %} - {{ g.company.name }}{% endif %}. All rights reserved.</p>
            </div>
            <div class="footer-links">
                <a href="{{ url_for('about') }}">About</a>
                {% if g.branding and g.branding.imprint_enabled %}
                    <span class="footer-separator">•</span>
                    <a href="{{ url_for('imprint') }}">{{ g.branding.imprint_title or 'Imprint' }}</a>
                {% endif %}
            </div>
        </div>
    </footer>

    <script src="{{ url_for('static', filename='js/script.js') }}"></script>
    <script src="{{ url_for('static', filename='js/sidebar.js') }}"></script>
    <script src="{{ url_for('static', filename='js/password-strength.js') }}"></script>
    {% if g.user %}
    <script src="{{ url_for('static', filename='js/user-dropdown.js') }}"></script>
    <script>
        function dismissEmailNag() {
            // Hide the banner with animation
            const banner = document.querySelector('.email-nag-banner');
            if (banner) {
                banner.style.animation = 'slideUp 0.3s ease-out';
                setTimeout(() => {
                    banner.style.display = 'none';
                }, 300);
            }
            // Store in session storage to not show again this session
            sessionStorage.setItem('emailNagDismissed', 'true');
        }
        
        // Check if already dismissed this session
        if (sessionStorage.getItem('emailNagDismissed') === 'true') {
            const banner = document.querySelector('.email-nag-banner');
            if (banner) {
                banner.style.display = 'none';
            }
        }
    </script>
    {% else %}
    <script src="{{ url_for('static', filename='js/splash.js') }}"></script>
    {% endif %}
    
    <!-- Custom Tracking Script -->
    {% if tracking_script_enabled and tracking_script_code %}
        {{ tracking_script_code|safe }}
    {% endif %}
</body>
</html><|MERGE_RESOLUTION|>--- conflicted
+++ resolved
@@ -131,14 +131,9 @@
                     <li><a href="{{ url_for('home') }}" data-tooltip="Home"><i class="nav-icon">🏠</i><span class="nav-text">Home</span></a></li>
                     <li><a href="{{ url_for('time_tracking') }}" data-tooltip="Time Tracking"><i class="nav-icon">⏱️</i><span class="nav-text">Time Tracking</span></a></li>
                     <li><a href="{{ url_for('dashboard') }}" data-tooltip="Dashboard"><i class="nav-icon">📊</i><span class="nav-text">Dashboard</span></a></li>
-<<<<<<< HEAD
-                    <li><a href="{{ url_for('unified_task_management') }}" data-tooltip="Task Management"><i class="nav-icon">📋</i><span class="nav-text">Task Management</span></a></li>
-                    <li><a href="{{ url_for('sprint_management') }}" data-tooltip="Sprint Management"><i class="nav-icon">🏃‍♂️</i><span class="nav-text">Sprints</span></a></li>
-                    <li><a href="{{ url_for('notes.notes_list') }}" data-tooltip="Notes"><i class="nav-icon">📝</i><span class="nav-text">Notes</span></a></li>
-=======
                     <li><a href="{{ url_for('tasks.unified_task_management') }}" data-tooltip="Task Management"><i class="nav-icon">📋</i><span class="nav-text">Task Management</span></a></li>
                     <li><a href="{{ url_for('sprints.sprint_management') }}" data-tooltip="Sprint Management"><i class="nav-icon">🏃‍♂️</i><span class="nav-text">Sprints</span></a></li>
->>>>>>> 9a79778a
+                    <li><a href="{{ url_for('notes.notes_list') }}" data-tooltip="Notes"><i class="nav-icon">📝</i><span class="nav-text">Notes</span></a></li>
                     <li><a href="{{ url_for('analytics') }}" data-tooltip="Time Analytics"><i class="nav-icon">📊</i><span class="nav-text">Analytics</span></a></li>
                     
                     <!-- Role-based menu items -->
