--- conflicted
+++ resolved
@@ -3,30 +3,26 @@
 <head>
     <meta charset="UTF-8">
     <meta name="viewport" content="width=device-width, initial-scale=1.0">
-<<<<<<< HEAD
-    <title>{{ title }} - TimeTrack{% if g.company %} - {{ g.company.name }}{% endif %}</title>
+    <title>{{ title }} - {{ g.branding.app_name if g.branding else 'TimeTrack' }}{% if g.company %} - {{ g.company.name }}{% endif %}</title>
     <link rel="stylesheet" href="{{ url_for('static', filename='css/fonts.css') }}">
     <link rel="stylesheet" href="{{ url_for('static', filename='css/style.css') }}">
     {% if not g.user %}
     <link rel="stylesheet" href="{{ url_for('static', filename='css/splash.css') }}">
     {% endif %}
-=======
-    <title>{{ title }} - {{ g.branding.app_name }}{% if g.company %} - {{ g.company.name }}{% endif %}</title>
-    <link rel="stylesheet" href="{{ url_for('static', filename='css/style.css') }}">
-    {% if g.branding.favicon_filename %}
+    {% if g.branding and g.branding.favicon_filename %}
         <link rel="icon" type="image/x-icon" href="{{ url_for('static', filename='uploads/branding/' + g.branding.favicon_filename) }}">
     {% endif %}
     <style>
         :root {
-            --primary-color: {{ g.branding.primary_color }};
+            --primary-color: {{ g.branding.primary_color if g.branding else '#007bff' }};
         }
         .btn-primary {
             background-color: var(--primary-color);
             border-color: var(--primary-color);
         }
         .btn-primary:hover {
-            background-color: {{ g.branding.primary_color }}dd;
-            border-color: {{ g.branding.primary_color }}dd;
+            background-color: {{ (g.branding.primary_color if g.branding else '#007bff') + 'dd' }};
+            border-color: {{ (g.branding.primary_color if g.branding else '#007bff') + 'dd' }};
         }
         .nav-icon {
             color: var(--primary-color);
@@ -55,7 +51,6 @@
             text-decoration: none;
         }
     </style>
->>>>>>> 0fbf4107
 </head>
 <body{% if g.user %} class="has-user"{% endif %}>
     <!-- Mobile header -->
@@ -63,12 +58,12 @@
     <header class="mobile-header">
         <div class="mobile-nav-brand">
             <a href="{{ url_for('home') }}">
-                {% if g.branding.logo_filename %}
+                {% if g.branding and g.branding.logo_filename %}
                     <img src="{{ url_for('static', filename='uploads/branding/' + g.branding.logo_filename) }}" 
                          alt="{{ g.branding.logo_alt_text }}" 
                          class="mobile-logo">
                 {% else %}
-                    {{ g.branding.app_name }}
+                    {{ g.branding.app_name if g.branding else 'TimeTrack' }}
                 {% endif %}
             </a>
             {% if g.company %}
@@ -87,16 +82,14 @@
     {% if g.user %}
     <aside class="sidebar" id="sidebar">
         <div class="sidebar-header">
-<<<<<<< HEAD
-=======
             <h2>
                 <a href="{{ url_for('home') }}">
-                    {% if g.branding.logo_filename %}
+                    {% if g.branding and g.branding.logo_filename %}
                         <img src="{{ url_for('static', filename='uploads/branding/' + g.branding.logo_filename) }}" 
                              alt="{{ g.branding.logo_alt_text }}" 
                              class="sidebar-logo">
                     {% else %}
-                        {{ g.branding.app_name }}
+                        {{ g.branding.app_name if g.branding else 'TimeTrack' }}
                     {% endif %}
                 </a>
             </h2>
@@ -105,7 +98,6 @@
                     <small class="text-muted">{{ g.company.name }}</small>
                 </div>
             {% endif %}
->>>>>>> 0fbf4107
             <button class="sidebar-toggle" id="sidebar-toggle">
                 <span></span>
                 <span></span>
