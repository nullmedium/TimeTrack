<!DOCTYPE html>
<html lang="en">
<head>
    <meta charset="UTF-8">
    <meta name="viewport" content="width=device-width, initial-scale=1.0">
    <title>Login - TimeTrack</title>
    <link rel="stylesheet" href="{{ url_for('static', filename='css/fonts.css') }}">
    <link rel="stylesheet" href="{{ url_for('static', filename='css/style.css') }}">
    <link rel="stylesheet" href="{{ url_for('static', filename='css/auth.css') }}">
</head>
<body class="auth-page">
<div class="auth-container">
<<<<<<< HEAD
    <div class="auth-brand">
        <h1>Welcome Back</h1>
        <p>Sign in to continue tracking</p>
    </div>
=======
    <h1>Login to {{ g.branding.app_name }}</h1>
>>>>>>> 0fbf4107
    
    {% with messages = get_flashed_messages(with_categories=true) %}
        {% if messages %}
            {% for category, message in messages %}
                <div class="alert alert-{{ category }}">{{ message }}</div>
            {% endfor %}
        {% endif %}
    {% endwith %}
    
    <form method="POST" action="{{ url_for('login') }}" class="auth-form">
        <div class="form-group input-icon">
            <i>👤</i>
            <input type="text" id="username" name="username" class="form-control" placeholder="Enter your username" required autofocus>
            <label for="username">Username</label>
        </div>
        
        <div class="form-group input-icon">
            <i>🔒</i>
            <input type="password" id="password" name="password" class="form-control" placeholder="Enter your password" required>
            <label for="password">Password</label>
        </div>
        
        <div class="form-check">
            <input type="checkbox" class="form-check-input" id="remember" name="remember">
            <label class="form-check-label" for="remember">
                Keep me signed in
            </label>
        </div>
        
        <div class="form-group">
            <button type="submit" class="btn btn-primary">Sign In</button>
        </div>
        
        <div class="social-divider">
            <span>New to TimeTrack?</span>
        </div>
        
        <div class="auth-links">
            <p>
                <a href="{{ url_for('register') }}" style="margin-right: 1rem;">Join a Company</a>
                <a href="{{ url_for('register_freelancer') }}">Start Freelancing</a>
            </p>
        </div>
    </form>
</div>

<script src="{{ url_for('static', filename='js/auth-animations.js') }}"></script>
</body>
</html><|MERGE_RESOLUTION|>--- conflicted
+++ resolved
@@ -3,21 +3,17 @@
 <head>
     <meta charset="UTF-8">
     <meta name="viewport" content="width=device-width, initial-scale=1.0">
-    <title>Login - TimeTrack</title>
+    <title>Login - {{ g.branding.app_name if g.branding else 'TimeTrack' }}</title>
     <link rel="stylesheet" href="{{ url_for('static', filename='css/fonts.css') }}">
     <link rel="stylesheet" href="{{ url_for('static', filename='css/style.css') }}">
     <link rel="stylesheet" href="{{ url_for('static', filename='css/auth.css') }}">
 </head>
 <body class="auth-page">
 <div class="auth-container">
-<<<<<<< HEAD
     <div class="auth-brand">
         <h1>Welcome Back</h1>
-        <p>Sign in to continue tracking</p>
+        <p>Sign in to {{ g.branding.app_name if g.branding else 'TimeTrack' }}</p>
     </div>
-=======
-    <h1>Login to {{ g.branding.app_name }}</h1>
->>>>>>> 0fbf4107
     
     {% with messages = get_flashed_messages(with_categories=true) %}
         {% if messages %}
