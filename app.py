--- conflicted
+++ resolved
@@ -1,9 +1,3 @@
-<<<<<<< HEAD
-# Standard library imports
-import base64
-import io
-import json
-=======
 from flask import Flask, render_template, request, redirect, url_for, jsonify, flash, session, g, Response, send_file, abort
 from models import db, TimeEntry, WorkConfig, User, SystemSettings, Team, Role, Project, Company, CompanyWorkConfig, CompanySettings, UserPreferences, WorkRegion, AccountType, ProjectCategory, Task, SubTask, TaskStatus, TaskPriority, TaskDependency, Sprint, SprintStatus, Announcement, SystemEvent, WidgetType, UserDashboard, DashboardWidget, WidgetTemplate, Comment, CommentVisibility, BrandingSettings, CompanyInvitation
 from data_formatting import (
@@ -12,53 +6,23 @@
 )
 # Data export functions moved to routes/export.py and routes/export_api.py
 from time_utils import apply_time_rounding, round_duration_to_interval, get_user_rounding_settings
->>>>>>> 9a79778a
 import logging
+from datetime import datetime, time, timedelta
 import os
-import re
-import uuid
-from datetime import datetime, time, timedelta
+import csv
+import io
+import pandas as pd
+from sqlalchemy import func
 from functools import wraps
-
-# Third-party imports
-import markdown
-import qrcode
+from flask_mail import Mail, Message
 from dotenv import load_dotenv
-from flask import (Flask, Response, abort, flash, g, jsonify, redirect,
-                   render_template, request, send_file, session, url_for)
-from flask_mail import Mail, Message
-from sqlalchemy import and_, func, or_
-from werkzeug.utils import secure_filename
-
-# Local application imports
-from data_export import (export_analytics_csv, export_analytics_excel,
-                         export_to_csv, export_to_excel)
-from data_formatting import (format_burndown_data, format_graph_data,
-                            format_table_data, format_team_data,
-                            prepare_export_data)
-from migrate_db import (get_db_path, migrate_data as migrate_data_from_db,
-                       migrate_postgresql_schema, migrate_task_system,
-                       migrate_to_company_model, migrate_work_config_data,
-                       run_all_migrations)
-from models import (AccountType, Announcement, BrandingSettings, Comment,
-                   CommentVisibility, Company, CompanySettings,
-                   CompanyWorkConfig, DashboardWidget, Project, ProjectCategory,
-                   Role, Sprint, SprintStatus, SubTask, SystemEvent,
-                   SystemSettings, Task, TaskDependency, TaskPriority,
-                   TaskStatus, Team, TimeEntry, User, UserDashboard,
-                   UserPreferences, WidgetType, WorkConfig, WorkRegion, db)
 from password_utils import PasswordValidator
-from time_utils import (apply_time_rounding, format_date_by_preference,
-                       format_datetime_by_preference, format_duration_readable,
-                       format_time_by_preference, format_time_short_by_preference,
-                       get_available_date_formats, get_available_rounding_options,
-                       get_user_format_settings, get_user_rounding_settings,
-                       round_duration_to_interval)
+from werkzeug.security import check_password_hash
 
 # Import blueprints
-# from routes.notes import notes_bp
-# from routes.notes_download import notes_download_bp
-# from routes.notes_api import notes_api_bp
+from routes.notes import notes_bp
+from routes.notes_download import notes_download_bp
+from routes.notes_api import notes_api_bp
 from routes.tasks import tasks_bp, get_filtered_tasks_for_burndown
 from routes.tasks_api import tasks_api_bp
 from routes.sprints import sprints_bp
@@ -119,73 +83,10 @@
 # Initialize the database with the app
 db.init_app(app)
 
-<<<<<<< HEAD
-# Import and register blueprints
-from routes.notes import notes_bp
-from routes.notes_download import notes_download_bp
-from routes.notes_api import notes_api_bp
-
+# Register blueprints
 app.register_blueprint(notes_bp)
 app.register_blueprint(notes_download_bp)
 app.register_blueprint(notes_api_bp)
-
-# Consolidated migration using migrate_db module
-def run_migrations():
-    """Run all database migrations using the consolidated migrate_db module."""
-    # Check if we're using PostgreSQL or SQLite
-    database_url = app.config['SQLALCHEMY_DATABASE_URI']
-    print(f"DEBUG: Database URL: {database_url}")
-
-    is_postgresql = 'postgresql://' in database_url or 'postgres://' in database_url
-    print(f"DEBUG: Is PostgreSQL: {is_postgresql}")
-
-    if is_postgresql:
-        print("Using PostgreSQL - skipping SQLite migrations, ensuring tables exist...")
-        with app.app_context():
-            db.create_all()
-            init_system_settings()
-            
-            # Run PostgreSQL-specific migrations
-            try:
-                migrate_postgresql_schema()
-            except ImportError:
-                print("PostgreSQL migration function not available")
-            except Exception as e:
-                print(f"Warning: PostgreSQL migration failed: {e}")
-        print("PostgreSQL setup completed successfully!")
-    else:
-        print("Using SQLite - running SQLite migrations...")
-        try:
-            run_all_migrations()
-            print("SQLite database migrations completed successfully!")
-        except ImportError as e:
-            print(f"Error importing migrate_db: {e}")
-            print("Falling back to basic table creation...")
-            with app.app_context():
-                db.create_all()
-                init_system_settings()
-        except Exception as e:
-            print(f"Error during SQLite migration: {e}")
-            print("Falling back to basic table creation...")
-            with app.app_context():
-                db.create_all()
-                init_system_settings()
-
-def migrate_to_company_model_wrapper():
-    """Migrate existing data to support company model (stub - handled by migrate_db)"""
-    try:
-        db_path = get_db_path()
-        migrate_to_company_model(db_path)
-    except ImportError:
-        print("migrate_db module not available - skipping company model migration")
-    except Exception as e:
-        print(f"Error during company migration: {e}")
-        raise
-=======
-# Register blueprints
-# app.register_blueprint(notes_bp)
-# app.register_blueprint(notes_download_bp)
-# app.register_blueprint(notes_api_bp)
 app.register_blueprint(tasks_bp)
 app.register_blueprint(tasks_api_bp)
 app.register_blueprint(sprints_bp)
@@ -208,7 +109,6 @@
 app.register_blueprint(invitations_bp)
 
 # Migration functions removed - migrations are now handled by startup.sh
->>>>>>> 9a79778a
 
 def init_system_settings():
     """Initialize system settings with default values if they don't exist"""
@@ -229,44 +129,8 @@
             description='Controls whether email verification is required for new user accounts'
         )
         db.session.add(email_setting)
-<<<<<<< HEAD
-        db.session.commit()
-
-def migrate_data():
-    """Handle data migrations and setup (stub - handled by migrate_db)"""
-    try:
-        migrate_data_from_db()
-    except ImportError:
-        print("migrate_db module not available - skipping data migration")
-    except Exception as e:
-        print(f"Error during data migration: {e}")
-        raise
-
-def migrate_work_config_data_wrapper():
-    """Migrate existing WorkConfig data to new architecture (stub - handled by migrate_db)"""
-    try:
-        db_path = get_db_path()
-        migrate_work_config_data(db_path)
-    except ImportError:
-        print("migrate_db module not available - skipping work config data migration")
-    except Exception as e:
-        print(f"Error during work config migration: {e}")
-        raise
-
-def migrate_task_system_wrapper():
-    """Create tables for the task management system (stub - handled by migrate_db)"""
-    try:
-        db_path = get_db_path()
-        migrate_task_system(db_path)
-    except ImportError:
-        print("migrate_db module not available - skipping task system migration")
-    except Exception as e:
-        print(f"Error during task system migration: {e}")
-        raise
-=======
 
 # Data migration functions removed - migrations are now handled by startup.sh
->>>>>>> 9a79778a
 
 # Call this function during app initialization
 @app.before_first_request
@@ -326,6 +190,7 @@
     if not json_str:
         return []
     try:
+        import json
         return json.loads(json_str)
     except (json.JSONDecodeError, TypeError):
         return []
@@ -335,6 +200,8 @@
     """Format date according to user preferences."""
     if not dt or not g.user:
         return dt.strftime('%Y-%m-%d') if dt else ''
+
+    from time_utils import format_date_by_preference, get_user_format_settings
     date_format, _ = get_user_format_settings(g.user)
     return format_date_by_preference(dt, date_format)
 
@@ -343,6 +210,8 @@
     """Format time according to user preferences."""
     if not dt or not g.user:
         return dt.strftime('%H:%M:%S') if dt else ''
+
+    from time_utils import format_time_by_preference, get_user_format_settings
     _, time_format_24h = get_user_format_settings(g.user)
     return format_time_by_preference(dt, time_format_24h)
 
@@ -351,6 +220,8 @@
     """Format time without seconds according to user preferences."""
     if not dt or not g.user:
         return dt.strftime('%H:%M') if dt else ''
+
+    from time_utils import format_time_short_by_preference, get_user_format_settings
     _, time_format_24h = get_user_format_settings(g.user)
     return format_time_short_by_preference(dt, time_format_24h)
 
@@ -359,6 +230,8 @@
     """Format datetime according to user preferences."""
     if not dt or not g.user:
         return dt.strftime('%Y-%m-%d %H:%M:%S') if dt else ''
+
+    from time_utils import format_datetime_by_preference, get_user_format_settings
     date_format, time_format_24h = get_user_format_settings(g.user)
     return format_datetime_by_preference(dt, date_format, time_format_24h)
 
@@ -367,6 +240,8 @@
     """Format duration in readable format."""
     if duration_seconds is None:
         return '00:00:00'
+
+    from time_utils import format_duration_readable
     return format_duration_readable(duration_seconds)
 
 # Authentication decorator
@@ -797,6 +672,7 @@
                 company_name = business_name if business_name else f"{username}'s Workspace"
 
                 # Generate unique company slug
+                import re
                 slug = re.sub(r'[^\w\s-]', '', company_name.lower())
                 slug = re.sub(r'[-\s]+', '-', slug).strip('-')
 
@@ -894,11 +770,6 @@
 
         if error is None:
             try:
-<<<<<<< HEAD
-                # Generate company slug
-                slug = re.sub(r'[^\w\s-]', '', company_name.lower())
-                slug = re.sub(r'[-\s]+', '-', slug).strip('-')
-=======
                 # Create the user
                 new_user = User(
                     username=username,
@@ -908,7 +779,6 @@
                     is_verified=True  # Pre-verified through invitation
                 )
                 new_user.set_password(password)
->>>>>>> 9a79778a
 
                 db.session.add(new_user)
 
@@ -1020,6 +890,7 @@
     # Validate URL if provided
     if avatar_url:
         # Basic URL validation
+        import re
         url_pattern = re.compile(
             r'^https?://'  # http:// or https://
             r'(?:(?:[A-Z0-9](?:[A-Z0-9-]{0,61}[A-Z0-9])?\.)+[A-Z]{2,6}\.?|'  # domain...
@@ -1065,14 +936,10 @@
 @login_required
 def upload_avatar():
     """Handle avatar file upload"""
-<<<<<<< HEAD
-    
-=======
     import os
     from werkzeug.utils import secure_filename
     import uuid
 
->>>>>>> 9a79778a
     user = User.query.get(session['user_id'])
 
     # Check if file was uploaded
@@ -1177,6 +1044,9 @@
         db.session.commit()
 
     # Generate QR code
+    import qrcode
+    import io
+    import base64
 
     qr_uri = g.user.get_2fa_uri(issuer_name=g.branding.app_name)
     qr = qrcode.QRCode(version=1, box_size=10, border=5)
@@ -1290,10 +1160,7 @@
     # redacted
     return render_template('contact.html', title='Contact')
 
-
-# Notes Management Routes
-
-
+# We can keep this route as a redirect to home for backward compatibility
 @app.route('/timetrack')
 @login_required
 def timetrack():
@@ -1334,6 +1201,7 @@
     db.session.commit()
 
     # Format response with user preferences
+    from time_utils import format_datetime_by_preference, get_user_format_settings
     date_format, time_format_24h = get_user_format_settings(g.user)
 
     return jsonify({
@@ -1455,6 +1323,7 @@
     company_config = CompanyWorkConfig.query.filter_by(company_id=g.user.company_id).first()
 
     # Import time utils for display options
+    from time_utils import get_available_rounding_options, get_available_date_formats
     rounding_options = get_available_rounding_options()
     date_format_options = get_available_date_formats()
 
@@ -1855,390 +1724,7 @@
 def test():
     return "App is working!"
 
-<<<<<<< HEAD
-@app.route('/admin/users/toggle-status/<int:user_id>')
-@admin_required
-@company_required
-def toggle_user_status(user_id):
-    user = User.query.filter_by(id=user_id, company_id=g.user.company_id).first_or_404()
-
-    # Prevent blocking yourself
-    if user.id == session.get('user_id'):
-        flash('You cannot block your own account', 'error')
-        return redirect(url_for('admin_users'))
-
-    # Toggle the blocked status
-    user.is_blocked = not user.is_blocked
-    db.session.commit()
-
-    if user.is_blocked:
-        flash(f'User {user.username} has been blocked', 'success')
-    else:
-        flash(f'User {user.username} has been unblocked', 'success')
-
-    return redirect(url_for('admin_users'))
-
-# Add this route to manage system settings
-@app.route('/admin/settings', methods=['GET', 'POST'])
-@admin_required
-def admin_settings():
-    if request.method == 'POST':
-        # Update registration setting
-        registration_enabled = 'registration_enabled' in request.form
-        reg_setting = SystemSettings.query.filter_by(key='registration_enabled').first()
-        if reg_setting:
-            reg_setting.value = 'true' if registration_enabled else 'false'
-
-        # Update email verification setting
-        email_verification_required = 'email_verification_required' in request.form
-        email_setting = SystemSettings.query.filter_by(key='email_verification_required').first()
-        if email_setting:
-            email_setting.value = 'true' if email_verification_required else 'false'
-
-        db.session.commit()
-        flash('System settings updated successfully!', 'success')
-
-    # Get current settings
-    settings = {}
-    for setting in SystemSettings.query.all():
-        if setting.key == 'registration_enabled':
-            settings['registration_enabled'] = setting.value == 'true'
-        elif setting.key == 'email_verification_required':
-            settings['email_verification_required'] = setting.value == 'true'
-
-    return render_template('admin_settings.html', title='System Settings', settings=settings)
-
-@app.route('/system-admin/dashboard')
-@system_admin_required
-def system_admin_dashboard():
-    """System Administrator Dashboard - view all data across companies"""
-
-    # Global statistics
-    total_companies = Company.query.count()
-    total_users = User.query.count()
-    total_teams = Team.query.count()
-    total_projects = Project.query.count()
-    total_time_entries = TimeEntry.query.count()
-
-    # System admin count
-    system_admins = User.query.filter_by(role=Role.SYSTEM_ADMIN).count()
-    regular_admins = User.query.filter_by(role=Role.ADMIN).count()
-
-    # Recent activity (last 7 days)
-    week_ago = datetime.now() - timedelta(days=7)
-
-    recent_users = User.query.filter(User.created_at >= week_ago).count()
-    recent_companies = Company.query.filter(Company.created_at >= week_ago).count()
-    recent_time_entries = TimeEntry.query.filter(TimeEntry.arrival_time >= week_ago).count()
-
-    # Top companies by user count
-    top_companies = db.session.query(
-        Company.name,
-        Company.id,
-        db.func.count(User.id).label('user_count')
-    ).join(User).group_by(Company.id).order_by(db.func.count(User.id).desc()).limit(5).all()
-
-    # Recent companies
-    recent_companies_list = Company.query.order_by(Company.created_at.desc()).limit(5).all()
-
-    # System health checks
-    orphaned_users = User.query.filter_by(company_id=None).count()
-    orphaned_time_entries = TimeEntry.query.filter_by(user_id=None).count()
-    blocked_users = User.query.filter_by(is_blocked=True).count()
-
-    return render_template('system_admin_dashboard.html',
-                         title='System Administrator Dashboard',
-                         total_companies=total_companies,
-                         total_users=total_users,
-                         total_teams=total_teams,
-                         total_projects=total_projects,
-                         total_time_entries=total_time_entries,
-                         system_admins=system_admins,
-                         regular_admins=regular_admins,
-                         recent_users=recent_users,
-                         recent_companies=recent_companies,
-                         recent_time_entries=recent_time_entries,
-                         top_companies=top_companies,
-                         recent_companies_list=recent_companies_list,
-                         orphaned_users=orphaned_users,
-                         orphaned_time_entries=orphaned_time_entries,
-                         blocked_users=blocked_users)
-
-@app.route('/system-admin/users')
-@system_admin_required
-def system_admin_users():
-    """System Admin: View all users across all companies"""
-    filter_type = request.args.get('filter', '')
-    page = request.args.get('page', 1, type=int)
-    per_page = 50
-
-    # Build query based on filter
-    query = User.query
-
-    if filter_type == 'blocked':
-        query = query.filter_by(is_blocked=True)
-    elif filter_type == 'system_admins':
-        query = query.filter_by(role=Role.SYSTEM_ADMIN)
-    elif filter_type == 'admins':
-        query = query.filter_by(role=Role.ADMIN)
-    elif filter_type == 'unverified':
-        query = query.filter_by(is_verified=False)
-    elif filter_type == 'freelancers':
-        query = query.filter_by(account_type=AccountType.FREELANCER)
-
-    # Add company join for display
-    query = query.join(Company).add_columns(Company.name.label('company_name'))
-
-    # Order by creation date (newest first)
-    query = query.order_by(User.created_at.desc())
-
-    # Paginate results
-    users = query.paginate(page=page, per_page=per_page, error_out=False)
-
-    return render_template('system_admin_users.html',
-                         title='System Admin - All Users',
-                         users=users,
-                         current_filter=filter_type)
-
-@app.route('/system-admin/users/<int:user_id>/edit', methods=['GET', 'POST'])
-@system_admin_required
-def system_admin_edit_user(user_id):
-    """System Admin: Edit any user across companies"""
-    user = User.query.get_or_404(user_id)
-
-    if request.method == 'POST':
-        # Get form data
-        username = request.form.get('username')
-        email = request.form.get('email')
-        role = request.form.get('role')
-        is_blocked = request.form.get('is_blocked') == 'on'
-        is_verified = request.form.get('is_verified') == 'on'
-        company_id = request.form.get('company_id')
-        team_id = request.form.get('team_id') or None
-
-        # Validation
-        error = None
-
-        # Check if username is unique within the company
-        existing_user = User.query.filter(
-            User.username == username,
-            User.company_id == company_id,
-            User.id != user_id
-        ).first()
-
-        if existing_user:
-            error = f'Username "{username}" is already taken in this company.'
-
-        # Check if email is unique within the company
-        existing_email = User.query.filter(
-            User.email == email,
-            User.company_id == company_id,
-            User.id != user_id
-        ).first()
-
-        if existing_email:
-            error = f'Email "{email}" is already registered in this company.'
-
-        if not error:
-            # Update user
-            user.username = username
-            user.email = email
-            user.role = Role(role)
-            user.is_blocked = is_blocked
-            user.is_verified = is_verified
-            user.company_id = company_id
-            user.team_id = team_id
-
-            db.session.commit()
-            flash(f'User {username} updated successfully.', 'success')
-            return redirect(url_for('system_admin_users'))
-
-        flash(error, 'error')
-
-    # Get all companies and teams for form dropdowns
-    companies = Company.query.order_by(Company.name).all()
-    teams = Team.query.filter_by(company_id=user.company_id).order_by(Team.name).all()
-    roles = get_available_roles()
-
-    return render_template('system_admin_edit_user.html',
-                         title=f'Edit User: {user.username}',
-                         user=user,
-                         companies=companies,
-                         teams=teams,
-                         roles=roles)
-
-@app.route('/system-admin/users/<int:user_id>/delete', methods=['POST'])
-@system_admin_required
-def system_admin_delete_user(user_id):
-    """System Admin: Delete any user (with safety checks)"""
-    user = User.query.get_or_404(user_id)
-
-    # Safety check: prevent deleting the last system admin
-    if user.role == Role.SYSTEM_ADMIN:
-        system_admin_count = User.query.filter_by(role=Role.SYSTEM_ADMIN).count()
-        if system_admin_count <= 1:
-            flash('Cannot delete the last system administrator.', 'error')
-            return redirect(url_for('system_admin_users'))
-
-    # Safety check: prevent deleting yourself
-    if user.id == g.user.id:
-        flash('Cannot delete your own account.', 'error')
-        return redirect(url_for('system_admin_users'))
-
-    username = user.username
-    company_name = user.company.name if user.company else 'Unknown'
-
-    try:
-        # Handle dependent records before deleting user
-        # Find an alternative admin/supervisor in the same company to transfer ownership to
-        alternative_admin = User.query.filter(
-            User.company_id == user.company_id,
-            User.role.in_([Role.ADMIN, Role.SUPERVISOR]),
-            User.id != user_id
-        ).first()
-        
-        if alternative_admin:
-            # Transfer ownership of projects to alternative admin
-            Project.query.filter_by(created_by_id=user_id).update({'created_by_id': alternative_admin.id})
-            
-            # Transfer ownership of tasks to alternative admin
-            Task.query.filter_by(created_by_id=user_id).update({'created_by_id': alternative_admin.id})
-            
-            # Transfer ownership of subtasks to alternative admin
-            SubTask.query.filter_by(created_by_id=user_id).update({'created_by_id': alternative_admin.id})
-            
-            # Transfer ownership of project categories to alternative admin
-            ProjectCategory.query.filter_by(created_by_id=user_id).update({'created_by_id': alternative_admin.id})
-        else:
-            # No alternative admin found - redirect to company deletion confirmation
-            flash('No other administrator or supervisor found in the same company. Company deletion required.', 'warning')
-            return redirect(url_for('confirm_company_deletion', user_id=user_id))
-        
-        # Delete user-specific records that can be safely removed
-        TimeEntry.query.filter_by(user_id=user_id).delete()
-        WorkConfig.query.filter_by(user_id=user_id).delete()
-        UserPreferences.query.filter_by(user_id=user_id).delete()
-        
-        # Delete user dashboards (cascades to widgets)
-        UserDashboard.query.filter_by(user_id=user_id).delete()
-        
-        # Clear task and subtask assignments
-        Task.query.filter_by(assigned_to_id=user_id).update({'assigned_to_id': None})
-        SubTask.query.filter_by(assigned_to_id=user_id).update({'assigned_to_id': None})
-        
-        # Now safe to delete the user
-        db.session.delete(user)
-        db.session.commit()
-        
-        flash(f'User "{username}" from company "{company_name}" has been deleted. Projects and tasks transferred to {alternative_admin.username}', 'success')
-        
-    except Exception as e:
-        db.session.rollback()
-        logger.error(f"Error deleting user {user_id}: {str(e)}")
-        flash(f'Error deleting user: {str(e)}', 'error')
-    
-    return redirect(url_for('system_admin_users'))
-
-@app.route('/system-admin/companies')
-@system_admin_required
-def system_admin_companies():
-    """System Admin: View all companies"""
-    page = request.args.get('page', 1, type=int)
-    per_page = 20
-
-    companies = Company.query.order_by(Company.created_at.desc()).paginate(
-        page=page, per_page=per_page, error_out=False)
-
-    # Get user counts for each company
-    company_stats = {}
-    for company in companies.items:
-        user_count = User.query.filter_by(company_id=company.id).count()
-        admin_count = User.query.filter(
-            User.company_id == company.id,
-            User.role.in_([Role.ADMIN, Role.SYSTEM_ADMIN])
-        ).count()
-        company_stats[company.id] = {
-            'user_count': user_count,
-            'admin_count': admin_count
-        }
-
-    return render_template('system_admin_companies.html',
-                         title='System Admin - All Companies',
-                         companies=companies,
-                         company_stats=company_stats)
-
-@app.route('/system-admin/companies/<int:company_id>')
-@system_admin_required
-def system_admin_company_detail(company_id):
-    """System Admin: View detailed company information"""
-    company = Company.query.get_or_404(company_id)
-
-    # Get company statistics
-    users = User.query.filter_by(company_id=company.id).all()
-    teams = Team.query.filter_by(company_id=company.id).all()
-    projects = Project.query.filter_by(company_id=company.id).all()
-
-    # Recent activity
-    week_ago = datetime.now() - timedelta(days=7)
-    recent_time_entries = TimeEntry.query.join(User).filter(
-        User.company_id == company.id,
-        TimeEntry.arrival_time >= week_ago
-    ).count()
-
-    # Role distribution
-    role_counts = {}
-    for role in Role:
-        count = User.query.filter_by(company_id=company.id, role=role).count()
-        if count > 0:
-            role_counts[role.value] = count
-
-    return render_template('system_admin_company_detail.html',
-                         title=f'Company: {company.name}',
-                         company=company,
-                         users=users,
-                         teams=teams,
-                         projects=projects,
-                         recent_time_entries=recent_time_entries,
-                         role_counts=role_counts)
-
-@app.route('/system-admin/time-entries')
-@system_admin_required
-def system_admin_time_entries():
-    """System Admin: View time entries across all companies"""
-    page = request.args.get('page', 1, type=int)
-    company_filter = request.args.get('company', '')
-    per_page = 50
-
-    # Build query
-    query = TimeEntry.query.join(User).join(Company)
-
-    if company_filter:
-        query = query.filter(Company.id == company_filter)
-
-    # Add columns for display
-    query = query.add_columns(
-        User.username,
-        Company.name.label('company_name'),
-        Project.name.label('project_name')
-    ).outerjoin(Project)
-
-    # Order by arrival time (newest first)
-    query = query.order_by(TimeEntry.arrival_time.desc())
-
-    # Paginate
-    entries = query.paginate(page=page, per_page=per_page, error_out=False)
-
-    # Get companies for filter dropdown
-    companies = Company.query.order_by(Company.name).all()
-
-    return render_template('system_admin_time_entries.html',
-                         title='System Admin - Time Entries',
-                         entries=entries,
-                         companies=companies,
-                         current_company=company_filter)
-=======
 # system_admin routes moved to system_admin blueprint
->>>>>>> 9a79778a
 
 @app.route('/system-admin/settings', methods=['GET', 'POST'])
 @system_admin_required
@@ -2325,67 +1811,7 @@
                          total_users=total_users,
                          total_system_admins=total_system_admins)
 
-<<<<<<< HEAD
-@app.route('/system-admin/branding', methods=['GET', 'POST'])
-@system_admin_required
-def system_admin_branding():
-    """System Admin: Branding settings"""
-    if request.method == 'POST':
-        branding = BrandingSettings.get_current()
-        
-        # Handle form data
-        branding.app_name = request.form.get('app_name', g.branding.app_name).strip()
-        branding.logo_alt_text = request.form.get('logo_alt_text', '').strip()
-        branding.primary_color = request.form.get('primary_color', '#007bff').strip()
-        
-        # Handle imprint settings
-        branding.imprint_enabled = 'imprint_enabled' in request.form
-        branding.imprint_title = request.form.get('imprint_title', 'Imprint').strip()
-        branding.imprint_content = request.form.get('imprint_content', '').strip()
-        
-        branding.updated_by_id = g.user.id
-        
-        # Handle logo upload
-        if 'logo_file' in request.files:
-            logo_file = request.files['logo_file']
-            if logo_file and logo_file.filename:
-                # Create uploads directory if it doesn't exist
-                upload_dir = os.path.join(app.static_folder, 'uploads', 'branding')
-                os.makedirs(upload_dir, exist_ok=True)
-                
-                # Save the file with a timestamp to avoid conflicts
-                filename = f"logo_{int(time.time())}_{logo_file.filename}"
-                logo_path = os.path.join(upload_dir, filename)
-                logo_file.save(logo_path)
-                branding.logo_filename = filename
-        
-        # Handle favicon upload
-        if 'favicon_file' in request.files:
-            favicon_file = request.files['favicon_file']
-            if favicon_file and favicon_file.filename:
-                # Create uploads directory if it doesn't exist
-                upload_dir = os.path.join(app.static_folder, 'uploads', 'branding')
-                os.makedirs(upload_dir, exist_ok=True)
-                
-                # Save the file with a timestamp to avoid conflicts
-                filename = f"favicon_{int(time.time())}_{favicon_file.filename}"
-                favicon_path = os.path.join(upload_dir, filename)
-                favicon_file.save(favicon_path)
-                branding.favicon_filename = filename
-        
-        db.session.commit()
-        flash('Branding settings updated successfully.', 'success')
-        return redirect(url_for('system_admin_branding'))
-    
-    # Get current branding settings
-    branding = BrandingSettings.get_current()
-    
-    return render_template('system_admin_branding.html',
-                         title='System Administrator - Branding Settings',
-                         branding=branding)
-=======
 # system_admin_branding moved to system_admin blueprint
->>>>>>> 9a79778a
 
 @app.route('/system-admin/health')
 @system_admin_required
@@ -2402,6 +1828,7 @@
     warnings = SystemEvent.get_events_by_severity('warning', days=7, limit=20)
 
     # System metrics
+    from datetime import datetime, timedelta
     now = datetime.now()
 
     # Database connection test
@@ -2451,839 +1878,9 @@
                          db_error=db_error,
                          uptime_duration=uptime_duration,
                          today_events=today_events)
-<<<<<<< HEAD
-
-@app.route('/system-admin/announcements')
-@system_admin_required
-def system_admin_announcements():
-    """System Admin: Manage announcements"""
-    page = request.args.get('page', 1, type=int)
-    per_page = 20
-
-    announcements = Announcement.query.order_by(Announcement.created_at.desc()).paginate(
-        page=page, per_page=per_page, error_out=False)
-
-    return render_template('system_admin_announcements.html',
-                         title='System Admin - Announcements',
-                         announcements=announcements)
-
-@app.route('/system-admin/announcements/new', methods=['GET', 'POST'])
-@system_admin_required
-def system_admin_announcement_new():
-    """System Admin: Create new announcement"""
-    if request.method == 'POST':
-        title = request.form.get('title')
-        content = request.form.get('content')
-        announcement_type = request.form.get('announcement_type', 'info')
-        is_urgent = request.form.get('is_urgent') == 'on'
-        is_active = request.form.get('is_active') == 'on'
-
-        # Handle date fields
-        start_date = request.form.get('start_date')
-        end_date = request.form.get('end_date')
-
-        start_datetime = None
-        end_datetime = None
-
-        if start_date:
-            try:
-                start_datetime = datetime.strptime(start_date, '%Y-%m-%dT%H:%M')
-            except ValueError:
-                pass
-
-        if end_date:
-            try:
-                end_datetime = datetime.strptime(end_date, '%Y-%m-%dT%H:%M')
-            except ValueError:
-                pass
-
-        # Handle targeting
-        target_all_users = request.form.get('target_all_users') == 'on'
-        target_roles = None
-        target_companies = None
-
-        if not target_all_users:
-            selected_roles = request.form.getlist('target_roles')
-            selected_companies = request.form.getlist('target_companies')
-
-            if selected_roles:
-                target_roles = json.dumps(selected_roles)
-
-            if selected_companies:
-                target_companies = json.dumps([int(c) for c in selected_companies])
-
-        announcement = Announcement(
-            title=title,
-            content=content,
-            announcement_type=announcement_type,
-            is_urgent=is_urgent,
-            is_active=is_active,
-            start_date=start_datetime,
-            end_date=end_datetime,
-            target_all_users=target_all_users,
-            target_roles=target_roles,
-            target_companies=target_companies,
-            created_by_id=g.user.id
-        )
-
-        db.session.add(announcement)
-        db.session.commit()
-
-        flash('Announcement created successfully.', 'success')
-        return redirect(url_for('system_admin_announcements'))
-
-    # Get roles and companies for targeting options
-    roles = [role.value for role in Role]
-    companies = Company.query.order_by(Company.name).all()
-
-    return render_template('system_admin_announcement_form.html',
-                         title='Create Announcement',
-                         announcement=None,
-                         roles=roles,
-                         companies=companies)
-
-@app.route('/system-admin/announcements/<int:id>/edit', methods=['GET', 'POST'])
-@system_admin_required
-def system_admin_announcement_edit(id):
-    """System Admin: Edit announcement"""
-    announcement = Announcement.query.get_or_404(id)
-
-    if request.method == 'POST':
-        announcement.title = request.form.get('title')
-        announcement.content = request.form.get('content')
-        announcement.announcement_type = request.form.get('announcement_type', 'info')
-        announcement.is_urgent = request.form.get('is_urgent') == 'on'
-        announcement.is_active = request.form.get('is_active') == 'on'
-
-        # Handle date fields
-        start_date = request.form.get('start_date')
-        end_date = request.form.get('end_date')
-
-        if start_date:
-            try:
-                announcement.start_date = datetime.strptime(start_date, '%Y-%m-%dT%H:%M')
-            except ValueError:
-                announcement.start_date = None
-        else:
-            announcement.start_date = None
-
-        if end_date:
-            try:
-                announcement.end_date = datetime.strptime(end_date, '%Y-%m-%dT%H:%M')
-            except ValueError:
-                announcement.end_date = None
-        else:
-            announcement.end_date = None
-
-        # Handle targeting
-        announcement.target_all_users = request.form.get('target_all_users') == 'on'
-
-        if not announcement.target_all_users:
-            selected_roles = request.form.getlist('target_roles')
-            selected_companies = request.form.getlist('target_companies')
-
-            if selected_roles:
-                announcement.target_roles = json.dumps(selected_roles)
-            else:
-                announcement.target_roles = None
-
-            if selected_companies:
-                announcement.target_companies = json.dumps([int(c) for c in selected_companies])
-            else:
-                announcement.target_companies = None
-        else:
-            announcement.target_roles = None
-            announcement.target_companies = None
-
-        announcement.updated_at = datetime.now()
-
-        db.session.commit()
-
-        flash('Announcement updated successfully.', 'success')
-        return redirect(url_for('system_admin_announcements'))
-
-    # Get roles and companies for targeting options
-    roles = [role.value for role in Role]
-    companies = Company.query.order_by(Company.name).all()
-
-    return render_template('system_admin_announcement_form.html',
-                         title='Edit Announcement',
-                         announcement=announcement,
-                         roles=roles,
-                         companies=companies)
-
-@app.route('/system-admin/announcements/<int:id>/delete', methods=['POST'])
-@system_admin_required
-def system_admin_announcement_delete(id):
-    """System Admin: Delete announcement"""
-    announcement = Announcement.query.get_or_404(id)
-
-    db.session.delete(announcement)
-    db.session.commit()
-
-    flash('Announcement deleted successfully.', 'success')
-    return redirect(url_for('system_admin_announcements'))
-
-@app.route('/admin/work-policies', methods=['GET', 'POST'])
-@admin_required
-@company_required
-def admin_work_policies():
-    # Get or create company work config
-    work_config = CompanyWorkConfig.query.filter_by(company_id=g.user.company_id).first()
-    if not work_config:
-        # Create default config for the company
-        preset = CompanyWorkConfig.get_regional_preset(WorkRegion.GERMANY)
-        work_config = CompanyWorkConfig(
-            company_id=g.user.company_id,
-            work_hours_per_day=preset['work_hours_per_day'],
-            mandatory_break_minutes=preset['mandatory_break_minutes'],
-            break_threshold_hours=preset['break_threshold_hours'],
-            additional_break_minutes=preset['additional_break_minutes'],
-            additional_break_threshold_hours=preset['additional_break_threshold_hours'],
-            region=WorkRegion.GERMANY,
-            region_name=preset['region_name'],
-            created_by_id=g.user.id
-        )
-        db.session.add(work_config)
-        db.session.commit()
-
-    if request.method == 'POST':
-        try:
-            # Handle regional preset selection
-            if request.form.get('action') == 'apply_preset':
-                region_code = request.form.get('region_preset')
-                if region_code:
-                    region = WorkRegion(region_code)
-                    preset = CompanyWorkConfig.get_regional_preset(region)
-
-                    work_config.work_hours_per_day = preset['work_hours_per_day']
-                    work_config.mandatory_break_minutes = preset['mandatory_break_minutes']
-                    work_config.break_threshold_hours = preset['break_threshold_hours']
-                    work_config.additional_break_minutes = preset['additional_break_minutes']
-                    work_config.additional_break_threshold_hours = preset['additional_break_threshold_hours']
-                    work_config.region = region
-                    work_config.region_name = preset['region_name']
-
-                    db.session.commit()
-                    flash(f'Applied {preset["region_name"]} work policy preset', 'success')
-                    return redirect(url_for('admin_work_policies'))
-
-            # Handle manual configuration update
-            else:
-                work_config.work_hours_per_day = float(request.form.get('work_hours_per_day', 8.0))
-                work_config.mandatory_break_minutes = int(request.form.get('mandatory_break_minutes', 30))
-                work_config.break_threshold_hours = float(request.form.get('break_threshold_hours', 6.0))
-                work_config.additional_break_minutes = int(request.form.get('additional_break_minutes', 15))
-                work_config.additional_break_threshold_hours = float(request.form.get('additional_break_threshold_hours', 9.0))
-                work_config.region = WorkRegion.CUSTOM
-                work_config.region_name = 'Custom Configuration'
-
-                db.session.commit()
-                flash('Work policies updated successfully!', 'success')
-                return redirect(url_for('admin_work_policies'))
-
-        except ValueError:
-            flash('Please enter valid numbers for all fields', 'error')
-
-    # Get available regional presets
-    regional_presets = []
-    for region in WorkRegion:
-        preset = CompanyWorkConfig.get_regional_preset(region)
-        regional_presets.append({
-            'code': region.value,
-            'name': preset['region_name'],
-            'description': f"{preset['work_hours_per_day']}h/day, {preset['mandatory_break_minutes']}min break after {preset['break_threshold_hours']}h"
-        })
-
-    return render_template('admin_work_policies.html',
-                         title='Work Policies',
-                         work_config=work_config,
-                         regional_presets=regional_presets,
-                         WorkRegion=WorkRegion)
 
 # Company Management Routes
-@app.route('/admin/company')
-@admin_required
-@company_required
-def admin_company():
-    """View and manage company settings"""
-    company = g.company
-
-    # Get company statistics
-    stats = {
-        'total_users': User.query.filter_by(company_id=company.id).count(),
-        'total_teams': Team.query.filter_by(company_id=company.id).count(),
-        'total_projects': Project.query.filter_by(company_id=company.id).count(),
-        'active_projects': Project.query.filter_by(company_id=company.id, is_active=True).count(),
-    }
-
-    return render_template('admin_company.html', title='Company Management', company=company, stats=stats)
-
-@app.route('/admin/company/edit', methods=['GET', 'POST'])
-@admin_required
-@company_required
-def edit_company():
-    """Edit company details"""
-    company = g.company
-
-    if request.method == 'POST':
-        name = request.form.get('name')
-        description = request.form.get('description', '')
-        max_users = request.form.get('max_users')
-        is_active = 'is_active' in request.form
-
-        # Validate input
-        error = None
-        if not name:
-            error = 'Company name is required'
-        elif name != company.name and Company.query.filter_by(name=name).first():
-            error = 'Company name already exists'
-
-        if max_users:
-            try:
-                max_users = int(max_users)
-                if max_users < 1:
-                    error = 'Maximum users must be at least 1'
-            except ValueError:
-                error = 'Maximum users must be a valid number'
-        else:
-            max_users = None
-
-        if error is None:
-            company.name = name
-            company.description = description
-            company.max_users = max_users
-            company.is_active = is_active
-            db.session.commit()
-
-            flash('Company details updated successfully!', 'success')
-            return redirect(url_for('admin_company'))
-        else:
-            flash(error, 'error')
-
-    return render_template('edit_company.html', title='Edit Company', company=company)
-
-@app.route('/admin/company/users')
-@admin_required
-@company_required
-def company_users():
-    """List all users in the company with detailed information"""
-    users = User.query.filter_by(company_id=g.company.id).order_by(User.created_at.desc()).all()
-
-    # Calculate user statistics
-    user_stats = {
-        'total': len(users),
-        'verified': len([u for u in users if u.is_verified]),
-        'unverified': len([u for u in users if not u.is_verified]),
-        'blocked': len([u for u in users if u.is_blocked]),
-        'active': len([u for u in users if not u.is_blocked and u.is_verified]),
-        'admins': len([u for u in users if u.role == Role.ADMIN]),
-        'supervisors': len([u for u in users if u.role == Role.SUPERVISOR]),
-        'team_leaders': len([u for u in users if u.role == Role.TEAM_LEADER]),
-        'team_members': len([u for u in users if u.role == Role.TEAM_MEMBER]),
-    }
-
-    return render_template('company_users.html', title='Company Users',
-                         users=users, stats=user_stats, company=g.company)
-
-# Add these routes for team management
-@app.route('/admin/teams')
-@admin_required
-@company_required
-def admin_teams():
-    teams = Team.query.filter_by(company_id=g.user.company_id).all()
-    return render_template('admin_teams.html', title='Team Management', teams=teams)
-
-@app.route('/admin/teams/create', methods=['GET', 'POST'])
-@admin_required
-@company_required
-def create_team():
-    if request.method == 'POST':
-        name = request.form.get('name')
-        description = request.form.get('description')
-
-        # Validate input
-        error = None
-        if not name:
-            error = 'Team name is required'
-        elif Team.query.filter_by(name=name, company_id=g.user.company_id).first():
-            error = 'Team name already exists in your company'
-
-        if error is None:
-            new_team = Team(name=name, description=description, company_id=g.user.company_id)
-            db.session.add(new_team)
-            db.session.commit()
-
-            flash(f'Team "{name}" created successfully!', 'success')
-            return redirect(url_for('admin_teams'))
-
-        flash(error, 'error')
-
-    return render_template('create_team.html', title='Create Team')
-
-@app.route('/admin/teams/edit/<int:team_id>', methods=['GET', 'POST'])
-@admin_required
-@company_required
-def edit_team(team_id):
-    team = Team.query.filter_by(id=team_id, company_id=g.user.company_id).first_or_404()
-
-    if request.method == 'POST':
-        name = request.form.get('name')
-        description = request.form.get('description')
-
-        # Validate input
-        error = None
-        if not name:
-            error = 'Team name is required'
-        elif name != team.name and Team.query.filter_by(name=name, company_id=g.user.company_id).first():
-            error = 'Team name already exists in your company'
-
-        if error is None:
-            team.name = name
-            team.description = description
-            db.session.commit()
-
-            flash(f'Team "{name}" updated successfully!', 'success')
-            return redirect(url_for('admin_teams'))
-
-        flash(error, 'error')
-
-    return render_template('edit_team.html', title='Edit Team', team=team)
-
-@app.route('/admin/teams/delete/<int:team_id>', methods=['POST'])
-@admin_required
-@company_required
-def delete_team(team_id):
-    team = Team.query.filter_by(id=team_id, company_id=g.user.company_id).first_or_404()
-
-    # Check if team has members
-    if team.users:
-        flash('Cannot delete team with members. Remove all members first.', 'error')
-        return redirect(url_for('admin_teams'))
-
-    team_name = team.name
-    db.session.delete(team)
-    db.session.commit()
-
-    flash(f'Team "{team_name}" deleted successfully!', 'success')
-    return redirect(url_for('admin_teams'))
-
-@app.route('/admin/teams/<int:team_id>', methods=['GET', 'POST'])
-@admin_required
-@company_required
-def manage_team(team_id):
-    team = Team.query.filter_by(id=team_id, company_id=g.user.company_id).first_or_404()
-
-    if request.method == 'POST':
-        action = request.form.get('action')
-
-        if action == 'update_team':
-            # Update team details
-            name = request.form.get('name')
-            description = request.form.get('description')
-
-            # Validate input
-            error = None
-            if not name:
-                error = 'Team name is required'
-            elif name != team.name and Team.query.filter_by(name=name, company_id=g.user.company_id).first():
-                error = 'Team name already exists in your company'
-
-            if error is None:
-                team.name = name
-                team.description = description
-                db.session.commit()
-                flash(f'Team "{name}" updated successfully!', 'success')
-            else:
-                flash(error, 'error')
-
-        elif action == 'add_member':
-            # Add user to team
-            user_id = request.form.get('user_id')
-            if user_id:
-                user = User.query.get(user_id)
-                if user:
-                    user.team_id = team.id
-                    db.session.commit()
-                    flash(f'User {user.username} added to team!', 'success')
-                else:
-                    flash('User not found', 'error')
-            else:
-                flash('No user selected', 'error')
-
-        elif action == 'remove_member':
-            # Remove user from team
-            user_id = request.form.get('user_id')
-            if user_id:
-                user = User.query.get(user_id)
-                if user and user.team_id == team.id:
-                    user.team_id = None
-                    db.session.commit()
-                    flash(f'User {user.username} removed from team!', 'success')
-                else:
-                    flash('User not found or not in this team', 'error')
-            else:
-                flash('No user selected', 'error')
-
-    # Get team members
-    team_members = User.query.filter_by(team_id=team.id).all()
-
-    # Get users not in this team for the add member form (company-scoped)
-
-    available_users = User.query.filter(
-        User.company_id == g.user.company_id,
-        (User.team_id != team.id) | (User.team_id == None)
-    ).all()
-
-    return render_template(
-        'manage_team.html',
-        title=f'Manage Team: {team.name}',
-        team=team,
-        team_members=team_members,
-        available_users=available_users
-    )
-
-# Project Management Routes
-@app.route('/admin/projects')
-@role_required(Role.SUPERVISOR)  # Supervisors and Admins can manage projects
-@company_required
-def admin_projects():
-    projects = Project.query.filter_by(company_id=g.user.company_id).order_by(Project.created_at.desc()).all()
-    categories = ProjectCategory.query.filter_by(company_id=g.user.company_id).order_by(ProjectCategory.name).all()
-    return render_template('admin_projects.html', title='Project Management', projects=projects, categories=categories)
-
-@app.route('/admin/projects/create', methods=['GET', 'POST'])
-@role_required(Role.SUPERVISOR)
-@company_required
-def create_project():
-    if request.method == 'POST':
-        name = request.form.get('name')
-        description = request.form.get('description')
-        code = request.form.get('code')
-        team_id = request.form.get('team_id') or None
-        category_id = request.form.get('category_id') or None
-        start_date_str = request.form.get('start_date')
-        end_date_str = request.form.get('end_date')
-
-        # Validate input
-        error = None
-        if not name:
-            error = 'Project name is required'
-        elif not code:
-            error = 'Project code is required'
-        elif Project.query.filter_by(code=code, company_id=g.user.company_id).first():
-            error = 'Project code already exists in your company'
-
-        # Parse dates
-        start_date = None
-        end_date = None
-        if start_date_str:
-            try:
-                start_date = datetime.strptime(start_date_str, '%Y-%m-%d').date()
-            except ValueError:
-                error = 'Invalid start date format'
-
-        if end_date_str:
-            try:
-                end_date = datetime.strptime(end_date_str, '%Y-%m-%d').date()
-            except ValueError:
-                error = 'Invalid end date format'
-
-        if start_date and end_date and start_date > end_date:
-            error = 'Start date cannot be after end date'
-
-        if error is None:
-            project = Project(
-                name=name,
-                description=description,
-                code=code.upper(),
-                company_id=g.user.company_id,
-                team_id=int(team_id) if team_id else None,
-                category_id=int(category_id) if category_id else None,
-                start_date=start_date,
-                end_date=end_date,
-                created_by_id=g.user.id
-            )
-            db.session.add(project)
-            db.session.commit()
-            flash(f'Project "{name}" created successfully!', 'success')
-            return redirect(url_for('admin_projects'))
-        else:
-            flash(error, 'error')
-
-    # Get available teams and categories for the form (company-scoped)
-    teams = Team.query.filter_by(company_id=g.user.company_id).order_by(Team.name).all()
-    categories = ProjectCategory.query.filter_by(company_id=g.user.company_id).order_by(ProjectCategory.name).all()
-    return render_template('create_project.html', title='Create Project', teams=teams, categories=categories)
-
-@app.route('/admin/projects/edit/<int:project_id>', methods=['GET', 'POST'])
-@role_required(Role.SUPERVISOR)
-@company_required
-def edit_project(project_id):
-    project = Project.query.filter_by(id=project_id, company_id=g.user.company_id).first_or_404()
-
-    if request.method == 'POST':
-        name = request.form.get('name')
-        description = request.form.get('description')
-        code = request.form.get('code')
-        team_id = request.form.get('team_id') or None
-        category_id = request.form.get('category_id') or None
-        is_active = request.form.get('is_active') == 'on'
-        start_date_str = request.form.get('start_date')
-        end_date_str = request.form.get('end_date')
-
-        # Validate input
-        error = None
-        if not name:
-            error = 'Project name is required'
-        elif not code:
-            error = 'Project code is required'
-        elif code != project.code and Project.query.filter_by(code=code, company_id=g.user.company_id).first():
-            error = 'Project code already exists in your company'
-
-        # Parse dates
-        start_date = None
-        end_date = None
-        if start_date_str:
-            try:
-                start_date = datetime.strptime(start_date_str, '%Y-%m-%d').date()
-            except ValueError:
-                error = 'Invalid start date format'
-
-        if end_date_str:
-            try:
-                end_date = datetime.strptime(end_date_str, '%Y-%m-%d').date()
-            except ValueError:
-                error = 'Invalid end date format'
-
-        if start_date and end_date and start_date > end_date:
-            error = 'Start date cannot be after end date'
-
-        if error is None:
-            project.name = name
-            project.description = description
-            project.code = code.upper()
-            project.team_id = int(team_id) if team_id else None
-            project.category_id = int(category_id) if category_id else None
-            project.is_active = is_active
-            project.start_date = start_date
-            project.end_date = end_date
-            db.session.commit()
-            flash(f'Project "{name}" updated successfully!', 'success')
-            return redirect(url_for('admin_projects'))
-        else:
-            flash(error, 'error')
-
-    # Get available teams and categories for the form (company-scoped)
-    teams = Team.query.filter_by(company_id=g.user.company_id).order_by(Team.name).all()
-    categories = ProjectCategory.query.filter_by(company_id=g.user.company_id).order_by(ProjectCategory.name).all()
-
-    return render_template('edit_project.html', title='Edit Project', project=project, teams=teams, categories=categories)
-
-@app.route('/admin/projects/delete/<int:project_id>', methods=['POST'])
-@role_required(Role.ADMIN)  # Only admins can delete projects
-@company_required
-def delete_project(project_id):
-    project = Project.query.filter_by(id=project_id, company_id=g.user.company_id).first_or_404()
-
-    # Check if there are time entries associated with this project
-    time_entries_count = TimeEntry.query.filter_by(project_id=project_id).count()
-
-    if time_entries_count > 0:
-        flash(f'Cannot delete project "{project.name}" - it has {time_entries_count} time entries associated with it. Deactivate the project instead.', 'error')
-    else:
-        project_name = project.name
-        db.session.delete(project)
-        db.session.commit()
-        flash(f'Project "{project_name}" deleted successfully!', 'success')
-
-    return redirect(url_for('admin_projects'))
-
-@app.route('/api/team/hours_data', methods=['GET'])
-@login_required
-@role_required(Role.TEAM_LEADER)  # Only team leaders and above can access
-@company_required
-def team_hours_data():
-    # Get the current user's team
-    team = Team.query.get(g.user.team_id)
-
-    if not team:
-        return jsonify({
-            'success': False,
-            'message': 'You are not assigned to any team.'
-        }), 400
-
-    # Get date range from query parameters or use current week as default
-    today = datetime.now().date()
-    start_of_week = today - timedelta(days=today.weekday())
-    end_of_week = start_of_week + timedelta(days=6)
-
-    start_date_str = request.args.get('start_date', start_of_week.strftime('%Y-%m-%d'))
-    end_date_str = request.args.get('end_date', end_of_week.strftime('%Y-%m-%d'))
-    include_self = request.args.get('include_self', 'false') == 'true'
-
-    try:
-        start_date = datetime.strptime(start_date_str, '%Y-%m-%d').date()
-        end_date = datetime.strptime(end_date_str, '%Y-%m-%d').date()
-    except ValueError:
-        return jsonify({
-            'success': False,
-            'message': 'Invalid date format.'
-        }), 400
-
-    # Get all team members
-    team_members = User.query.filter_by(team_id=team.id).all()
-
-    # Prepare data structure for team members' hours
-    team_data = []
-
-    for member in team_members:
-        # Skip if the member is the current user (team leader) and include_self is False
-        if member.id == g.user.id and not include_self:
-            continue
-
-        # Get time entries for this member in the date range
-        entries = TimeEntry.query.filter(
-            TimeEntry.user_id == member.id,
-            TimeEntry.arrival_time >= datetime.combine(start_date, time.min),
-            TimeEntry.arrival_time <= datetime.combine(end_date, time.max)
-        ).order_by(TimeEntry.arrival_time).all()
-
-        # Calculate daily and total hours
-        daily_hours = {}
-        total_seconds = 0
-
-        for entry in entries:
-            if entry.duration:  # Only count completed entries
-                entry_date = entry.arrival_time.date()
-                date_str = entry_date.strftime('%Y-%m-%d')
-
-                if date_str not in daily_hours:
-                    daily_hours[date_str] = 0
-
-                daily_hours[date_str] += entry.duration
-                total_seconds += entry.duration
-
-        # Convert seconds to hours for display
-        for date_str in daily_hours:
-            daily_hours[date_str] = round(daily_hours[date_str] / 3600, 2)  # Convert to hours
-
-        total_hours = round(total_seconds / 3600, 2)  # Convert to hours
-
-        # Format entries for JSON response
-        formatted_entries = []
-        for entry in entries:
-            formatted_entries.append({
-                'id': entry.id,
-                'arrival_time': entry.arrival_time.isoformat(),
-                'departure_time': entry.departure_time.isoformat() if entry.departure_time else None,
-                'duration': entry.duration,
-                'total_break_duration': entry.total_break_duration
-            })
-
-        # Add member data to team data
-        team_data.append({
-            'user': {
-                'id': member.id,
-                'username': member.username,
-                'email': member.email
-            },
-            'daily_hours': daily_hours,
-            'total_hours': total_hours,
-            'entries': formatted_entries
-        })
-
-    # Generate a list of dates in the range for the table header
-    date_range = []
-    current_date = start_date
-    while current_date <= end_date:
-        date_range.append(current_date.strftime('%Y-%m-%d'))
-        current_date += timedelta(days=1)
-
-    return jsonify({
-        'success': True,
-        'team': {
-            'id': team.id,
-            'name': team.name,
-            'description': team.description
-        },
-        'team_data': team_data,
-        'date_range': date_range,
-        'start_date': start_date.isoformat(),
-        'end_date': end_date.isoformat()
-    })
-
-@app.route('/export')
-def export():
-    return render_template('export.html', title='Export Data')
-
-def get_date_range(period, start_date_str=None, end_date_str=None):
-    """Get start and end date based on period or custom date range."""
-    today = datetime.now().date()
-
-    if period:
-        if period == 'today':
-            return today, today
-        elif period == 'week':
-            start_date = today - timedelta(days=today.weekday())
-            return start_date, today
-        elif period == 'month':
-            start_date = today.replace(day=1)
-            return start_date, today
-        elif period == 'all':
-            earliest_entry = TimeEntry.query.order_by(TimeEntry.arrival_time).first()
-            start_date = earliest_entry.arrival_time.date() if earliest_entry else today
-            return start_date, today
-    else:
-        # Custom date range
-        try:
-            start_date = datetime.strptime(start_date_str, '%Y-%m-%d').date()
-            end_date = datetime.strptime(end_date_str, '%Y-%m-%d').date()
-            return start_date, end_date
-        except (ValueError, TypeError):
-            raise ValueError('Invalid date format')
-
-@app.route('/download_export')
-def download_export():
-    """Handle export download requests."""
-    export_format = request.args.get('format', 'csv')
-    period = request.args.get('period')
-
-    try:
-        start_date, end_date = get_date_range(
-            period,
-            request.args.get('start_date'),
-            request.args.get('end_date')
-        )
-    except ValueError:
-        flash('Invalid date format. Please use YYYY-MM-DD format.')
-        return redirect(url_for('export'))
-
-    # Query entries within the date range
-    start_datetime = datetime.combine(start_date, time.min)
-    end_datetime = datetime.combine(end_date, time.max)
-
-    entries = TimeEntry.query.filter(
-        TimeEntry.arrival_time >= start_datetime,
-        TimeEntry.arrival_time <= end_datetime
-    ).order_by(TimeEntry.arrival_time).all()
-
-    if not entries:
-        flash('No entries found for the selected date range.')
-        return redirect(url_for('export'))
-
-    # Prepare data and filename
-    data = prepare_export_data(entries)
-    filename = f"timetrack_export_{start_date.strftime('%Y%m%d')}_to_{end_date.strftime('%Y%m%d')}"
-
-    # Export based on format
-    if export_format == 'csv':
-        return export_to_csv(data, filename)
-    elif export_format == 'excel':
-        return export_to_excel(data, filename)
-    else:
-        flash('Invalid export format.')
-        return redirect(url_for('export'))
+# Export routes moved to routes/export.py
 
 
 @app.route('/analytics')
@@ -3383,95 +1980,14 @@
         logger.error(f"Error in analytics_data: {str(e)}")
         return jsonify({'error': 'Internal server error'}), 500
 
-def get_filtered_analytics_data(user, mode, start_date=None, end_date=None, project_filter=None):
-    """Get filtered time entry data for analytics"""
-    # Base query
-    query = TimeEntry.query
-
-    # Apply user/team filter
-    if mode == 'personal':
-        query = query.filter(TimeEntry.user_id == user.id)
-    elif mode == 'team' and user.team_id:
-        team_user_ids = [u.id for u in User.query.filter_by(team_id=user.team_id).all()]
-        query = query.filter(TimeEntry.user_id.in_(team_user_ids))
-
-    # Apply date filters
-    if start_date:
-        query = query.filter(func.date(TimeEntry.arrival_time) >= start_date)
-    if end_date:
-        query = query.filter(func.date(TimeEntry.arrival_time) <= end_date)
-
-    # Apply project filter
-    if project_filter:
-        if project_filter == 'none':
-            query = query.filter(TimeEntry.project_id.is_(None))
-        else:
-            try:
-                project_id = int(project_filter)
-                query = query.filter(TimeEntry.project_id == project_id)
-            except ValueError:
-                pass
-
-    return query.order_by(TimeEntry.arrival_time.desc()).all()
-
-
-def get_filtered_tasks_for_burndown(user, mode, start_date=None, end_date=None, project_filter=None):
-    """Get filtered tasks for burndown chart"""
-    # Base query - get tasks from user's company
-    query = Task.query.join(Project).filter(Project.company_id == user.company_id)
-    
-    # Apply user/team filter
-    if mode == 'personal':
-        # For personal mode, get tasks assigned to the user or created by them
-        query = query.filter(
-            (Task.assigned_to_id == user.id) | 
-            (Task.created_by_id == user.id)
-        )
-    elif mode == 'team' and user.team_id:
-        # For team mode, get tasks from projects assigned to the team
-        query = query.filter(Project.team_id == user.team_id)
-    
-    # Apply project filter
-    if project_filter:
-        if project_filter == 'none':
-            # No project filter for tasks - they must belong to a project
-            return []
-        else:
-            try:
-                project_id = int(project_filter)
-                query = query.filter(Task.project_id == project_id)
-            except ValueError:
-                pass
-    
-    # Apply date filters - use task creation date and completion date
-    if start_date:
-        query = query.filter(
-            (Task.created_at >= datetime.combine(start_date, time.min)) |
-            (Task.completed_date >= start_date)
-        )
-    if end_date:
-        query = query.filter(
-            Task.created_at <= datetime.combine(end_date, time.max)
-        )
-    
-    return query.order_by(Task.created_at.desc()).all()
-
-
-@app.route('/api/companies/<int:company_id>/teams')
-@system_admin_required
-def api_company_teams(company_id):
-    """API: Get teams for a specific company (System Admin only)"""
-    teams = Team.query.filter_by(company_id=company_id).order_by(Team.name).all()
-    return jsonify([{
-        'id': team.id,
-        'name': team.name,
-        'description': team.description
-    } for team in teams])
+# get_filtered_analytics_data moved to routes/export_api.py
+
 
 @app.route('/api/system-admin/stats')
 @system_admin_required
 def api_system_admin_stats():
     """API: Get real-time system statistics for dashboard"""
+    from datetime import datetime, timedelta
 
     # Get basic counts
     total_companies = Company.query.count()
@@ -3522,1384 +2038,6 @@
     })
 
 @app.route('/api/system-admin/companies/<int:company_id>/users')
-@system_admin_required
-def api_company_users(company_id):
-    """API: Get users for a specific company (System Admin only)"""
-    company = Company.query.get_or_404(company_id)
-    users = User.query.filter_by(company_id=company.id).order_by(User.username).all()
-
-    return jsonify({
-        'company': {
-            'id': company.id,
-            'name': company.name,
-            'is_personal': company.is_personal
-        },
-        'users': [{
-            'id': user.id,
-            'username': user.username,
-            'email': user.email,
-            'role': user.role.value,
-            'is_blocked': user.is_blocked,
-            'is_verified': user.is_verified,
-            'created_at': user.created_at.isoformat(),
-            'team_id': user.team_id
-        } for user in users]
-    })
-
-@app.route('/api/system-admin/users/<int:user_id>/toggle-block', methods=['POST'])
-@system_admin_required
-def api_toggle_user_block(user_id):
-    """API: Toggle user blocked status (System Admin only)"""
-    user = User.query.get_or_404(user_id)
-
-    # Safety check: prevent blocking yourself
-    if user.id == g.user.id:
-        return jsonify({'error': 'Cannot block your own account'}), 400
-
-    # Safety check: prevent blocking the last system admin
-    if user.role == Role.SYSTEM_ADMIN and not user.is_blocked:
-        system_admin_count = User.query.filter_by(role=Role.SYSTEM_ADMIN, is_blocked=False).count()
-        if system_admin_count <= 1:
-            return jsonify({'error': 'Cannot block the last system administrator'}), 400
-
-    user.is_blocked = not user.is_blocked
-    db.session.commit()
-
-    return jsonify({
-        'id': user.id,
-        'username': user.username,
-        'is_blocked': user.is_blocked,
-        'message': f'User {"blocked" if user.is_blocked else "unblocked"} successfully'
-    })
-
-@app.route('/api/system-admin/companies/<int:company_id>/stats')
-@system_admin_required
-def api_company_stats(company_id):
-    """API: Get detailed statistics for a specific company"""
-    company = Company.query.get_or_404(company_id)
-
-    # User counts by role
-    role_counts = {}
-    for role in Role:
-        count = User.query.filter_by(company_id=company.id, role=role).count()
-        if count > 0:
-            role_counts[role.value] = count
-
-    # Team and project counts
-    team_count = Team.query.filter_by(company_id=company.id).count()
-    project_count = Project.query.filter_by(company_id=company.id).count()
-    active_projects = Project.query.filter_by(company_id=company.id, is_active=True).count()
-
-    # Time entries statistics
-    week_ago = datetime.now() - timedelta(days=7)
-    month_ago = datetime.now() - timedelta(days=30)
-
-    weekly_entries = TimeEntry.query.join(User).filter(
-        User.company_id == company.id,
-        TimeEntry.arrival_time >= week_ago
-    ).count()
-
-    monthly_entries = TimeEntry.query.join(User).filter(
-        User.company_id == company.id,
-        TimeEntry.arrival_time >= month_ago
-    ).count()
-
-    # Active sessions
-    active_sessions = TimeEntry.query.join(User).filter(
-        User.company_id == company.id,
-        TimeEntry.departure_time == None,
-        TimeEntry.is_paused == False
-    ).count()
-
-    return jsonify({
-        'company': {
-            'id': company.id,
-            'name': company.name,
-            'is_personal': company.is_personal,
-            'is_active': company.is_active
-        },
-        'users': {
-            'total': sum(role_counts.values()),
-            'by_role': role_counts
-        },
-        'structure': {
-            'teams': team_count,
-            'projects': project_count,
-            'active_projects': active_projects
-        },
-        'activity': {
-            'weekly_entries': weekly_entries,
-            'monthly_entries': monthly_entries,
-            'active_sessions': active_sessions
-        }
-    })
-
-@app.route('/api/analytics/export')
-@login_required
-def analytics_export():
-    """Export analytics data in various formats"""
-    export_format = request.args.get('format', 'csv')
-    view_type = request.args.get('view', 'table')
-    mode = request.args.get('mode', 'personal')
-    start_date = request.args.get('start_date')
-    end_date = request.args.get('end_date')
-    project_filter = request.args.get('project_id')
-
-    # Validate permissions
-    if mode == 'team':
-        if not g.user.team_id:
-            flash('No team assigned', 'error')
-            return redirect(url_for('analytics'))
-        if g.user.role not in [Role.TEAM_LEADER, Role.SUPERVISOR, Role.ADMIN]:
-            flash('Insufficient permissions', 'error')
-            return redirect(url_for('analytics'))
-
-    try:
-        # Parse dates
-        if start_date:
-            start_date = datetime.strptime(start_date, '%Y-%m-%d').date()
-        if end_date:
-            end_date = datetime.strptime(end_date, '%Y-%m-%d').date()
-
-        # Get data
-        data = get_filtered_analytics_data(g.user, mode, start_date, end_date, project_filter)
-
-        if export_format == 'csv':
-            return export_analytics_csv(data, view_type, mode)
-        elif export_format == 'excel':
-            return export_analytics_excel(data, view_type, mode)
-        else:
-            flash('Invalid export format', 'error')
-            return redirect(url_for('analytics'))
-
-    except Exception as e:
-        logger.error(f"Error in analytics export: {str(e)}")
-        flash('Error generating export', 'error')
-        return redirect(url_for('analytics'))
-
-# Task Management Routes
-@app.route('/admin/projects/<int:project_id>/tasks')
-@role_required(Role.TEAM_MEMBER)  # All authenticated users can view tasks
-@company_required
-def manage_project_tasks(project_id):
-    project = Project.query.filter_by(id=project_id, company_id=g.user.company_id).first_or_404()
-
-    # Check if user has access to this project
-    if not project.is_user_allowed(g.user):
-        flash('You do not have access to this project.', 'error')
-        return redirect(url_for('admin_projects'))
-
-    # Get all tasks for this project
-    tasks = Task.query.filter_by(project_id=project_id).order_by(Task.created_at.desc()).all()
-
-    # Get team members for assignment dropdown
-    if project.team_id:
-        # If project is assigned to a specific team, only show team members
-        team_members = User.query.filter_by(team_id=project.team_id, company_id=g.user.company_id).all()
-    else:
-        # If project is available to all teams, show all company users
-        team_members = User.query.filter_by(company_id=g.user.company_id).all()
-
-    return render_template('manage_project_tasks.html',
-                         title=f'Tasks - {project.name}',
-                         project=project,
-                         tasks=tasks,
-                         team_members=team_members)
-
-
-# Unified Task Management Route
-@app.route('/tasks')
-@role_required(Role.TEAM_MEMBER)
-@company_required
-def unified_task_management():
-    """Unified task management interface"""
-    
-    # Get all projects the user has access to (for filtering and task creation)
-    if g.user.role in [Role.ADMIN, Role.SUPERVISOR]:
-        # Admins and Supervisors can see all company projects
-        available_projects = Project.query.filter_by(
-            company_id=g.user.company_id, 
-            is_active=True
-        ).order_by(Project.name).all()
-    elif g.user.team_id:
-        # Team members see team projects + unassigned projects
-        available_projects = Project.query.filter(
-            Project.company_id == g.user.company_id,
-            Project.is_active == True,
-            db.or_(Project.team_id == g.user.team_id, Project.team_id == None)
-        ).order_by(Project.name).all()
-        # Filter by actual access permissions
-        available_projects = [p for p in available_projects if p.is_user_allowed(g.user)]
-    else:
-        # Unassigned users see only unassigned projects
-        available_projects = Project.query.filter_by(
-            company_id=g.user.company_id,
-            team_id=None,
-            is_active=True
-        ).order_by(Project.name).all()
-        available_projects = [p for p in available_projects if p.is_user_allowed(g.user)]
-    
-    # Get team members for task assignment (company-scoped)
-    if g.user.role in [Role.ADMIN, Role.SUPERVISOR]:
-        # Admins can assign to anyone in the company
-        team_members = User.query.filter_by(
-            company_id=g.user.company_id,
-            is_blocked=False
-        ).order_by(User.username).all()
-    elif g.user.team_id:
-        # Team members can assign to team members + supervisors/admins
-        team_members = User.query.filter(
-            User.company_id == g.user.company_id,
-            User.is_blocked == False,
-            db.or_(
-                User.team_id == g.user.team_id,
-                User.role.in_([Role.ADMIN, Role.SUPERVISOR])
-            )
-        ).order_by(User.username).all()
-    else:
-        # Unassigned users can assign to supervisors/admins only
-        team_members = User.query.filter(
-            User.company_id == g.user.company_id,
-            User.is_blocked == False,
-            User.role.in_([Role.ADMIN, Role.SUPERVISOR])
-        ).order_by(User.username).all()
-    
-    # Convert team members to JSON-serializable format
-    team_members_data = [{
-        'id': member.id,
-        'username': member.username,
-        'email': member.email,
-        'role': member.role.value if member.role else 'Team Member',
-        'avatar_url': member.get_avatar_url(32)
-    } for member in team_members]
-    
-    return render_template('unified_task_management.html',
-                         title='Task Management',
-                         available_projects=available_projects,
-                         team_members=team_members_data)
-
-# Sprint Management Route
-@app.route('/sprints')
-@role_required(Role.TEAM_MEMBER)
-@company_required
-def sprint_management():
-    """Sprint management interface"""
-    
-    # Get all projects the user has access to (for sprint assignment)
-    if g.user.role in [Role.ADMIN, Role.SUPERVISOR]:
-        # Admins and Supervisors can see all company projects
-        available_projects = Project.query.filter_by(
-            company_id=g.user.company_id, 
-            is_active=True
-        ).order_by(Project.name).all()
-    elif g.user.team_id:
-        # Team members see team projects + unassigned projects
-        available_projects = Project.query.filter(
-            Project.company_id == g.user.company_id,
-            Project.is_active == True,
-            db.or_(Project.team_id == g.user.team_id, Project.team_id == None)
-        ).order_by(Project.name).all()
-        # Filter by actual access permissions
-        available_projects = [p for p in available_projects if p.is_user_allowed(g.user)]
-    else:
-        # Unassigned users see only unassigned projects
-        available_projects = Project.query.filter_by(
-            company_id=g.user.company_id,
-            team_id=None,
-            is_active=True
-        ).order_by(Project.name).all()
-        available_projects = [p for p in available_projects if p.is_user_allowed(g.user)]
-    
-    return render_template('sprint_management.html',
-                         title='Sprint Management',
-                         available_projects=available_projects)
-
-# Task API Routes
-@app.route('/api/tasks', methods=['POST'])
-@role_required(Role.TEAM_MEMBER)
-@company_required
-def create_task():
-    try:
-        data = request.get_json()
-        project_id = data.get('project_id')
-
-        # Verify project access
-        project = Project.query.filter_by(id=project_id, company_id=g.user.company_id).first()
-        if not project or not project.is_user_allowed(g.user):
-            return jsonify({'success': False, 'message': 'Project not found or access denied'})
-
-        # Validate required fields
-        name = data.get('name')
-        if not name:
-            return jsonify({'success': False, 'message': 'Task name is required'})
-
-        # Parse dates
-        start_date = None
-        due_date = None
-        if data.get('start_date'):
-            start_date = datetime.strptime(data.get('start_date'), '%Y-%m-%d').date()
-        if data.get('due_date'):
-            due_date = datetime.strptime(data.get('due_date'), '%Y-%m-%d').date()
-
-        # Generate task number
-        task_number = Task.generate_task_number(g.user.company_id)
-        
-        # Create task
-        task = Task(
-            task_number=task_number,
-            name=name,
-            description=data.get('description', ''),
-            status=TaskStatus[data.get('status', 'NOT_STARTED')],
-            priority=TaskPriority[data.get('priority', 'MEDIUM')],
-            estimated_hours=float(data.get('estimated_hours')) if data.get('estimated_hours') else None,
-            project_id=project_id,
-            assigned_to_id=int(data.get('assigned_to_id')) if data.get('assigned_to_id') else None,
-            sprint_id=int(data.get('sprint_id')) if data.get('sprint_id') else None,
-            start_date=start_date,
-            due_date=due_date,
-            created_by_id=g.user.id
-        )
-
-        db.session.add(task)
-        db.session.commit()
-
-        return jsonify({
-            'success': True, 
-            'message': 'Task created successfully',
-            'task': {
-                'id': task.id,
-                'task_number': task.task_number
-            }
-        })
-
-    except Exception as e:
-        db.session.rollback()
-        return jsonify({'success': False, 'message': str(e)})
-
-@app.route('/api/tasks/<int:task_id>', methods=['GET'])
-@role_required(Role.TEAM_MEMBER)
-@company_required
-def get_task(task_id):
-    try:
-        task = Task.query.join(Project).filter(
-            Task.id == task_id,
-            Project.company_id == g.user.company_id
-        ).first()
-
-        if not task or not task.can_user_access(g.user):
-            return jsonify({'success': False, 'message': 'Task not found or access denied'})
-
-        task_data = {
-            'id': task.id,
-            'task_number': getattr(task, 'task_number', f'TSK-{task.id:03d}'),
-            'name': task.name,
-            'description': task.description,
-            'status': task.status.name,
-            'priority': task.priority.name,
-            'estimated_hours': task.estimated_hours,
-            'assigned_to_id': task.assigned_to_id,
-            'assigned_to_name': task.assigned_to.username if task.assigned_to else None,
-            'project_id': task.project_id,
-            'project_name': task.project.name if task.project else None,
-            'project_code': task.project.code if task.project else None,
-            'start_date': task.start_date.isoformat() if task.start_date else None,
-            'due_date': task.due_date.isoformat() if task.due_date else None,
-            'completed_date': task.completed_date.isoformat() if task.completed_date else None,
-            'archived_date': task.archived_date.isoformat() if task.archived_date else None,
-            'sprint_id': task.sprint_id,
-            'subtasks': [{
-                'id': subtask.id,
-                'name': subtask.name,
-                'status': subtask.status.name,
-                'priority': subtask.priority.name,
-                'assigned_to_id': subtask.assigned_to_id,
-                'assigned_to_name': subtask.assigned_to.username if subtask.assigned_to else None
-            } for subtask in task.subtasks] if task.subtasks else []
-        }
-
-        return jsonify(task_data)
-
-    except Exception as e:
-        return jsonify({'success': False, 'message': str(e)})
-
-@app.route('/api/tasks/<int:task_id>', methods=['PUT'])
-@role_required(Role.TEAM_MEMBER)
-@company_required
-def update_task(task_id):
-    try:
-        task = Task.query.join(Project).filter(
-            Task.id == task_id,
-            Project.company_id == g.user.company_id
-        ).first()
-
-        if not task or not task.can_user_access(g.user):
-            return jsonify({'success': False, 'message': 'Task not found or access denied'})
-
-        data = request.get_json()
-
-        # Update task fields
-        if 'name' in data:
-            task.name = data['name']
-        if 'description' in data:
-            task.description = data['description']
-        if 'status' in data:
-            task.status = TaskStatus[data['status']]
-            if data['status'] == 'COMPLETED':
-                task.completed_date = datetime.now().date()
-            else:
-                task.completed_date = None
-        if 'priority' in data:
-            task.priority = TaskPriority[data['priority']]
-        if 'estimated_hours' in data:
-            task.estimated_hours = float(data['estimated_hours']) if data['estimated_hours'] else None
-        if 'assigned_to_id' in data:
-            task.assigned_to_id = int(data['assigned_to_id']) if data['assigned_to_id'] else None
-        if 'sprint_id' in data:
-            task.sprint_id = int(data['sprint_id']) if data['sprint_id'] else None
-        if 'start_date' in data:
-            task.start_date = datetime.strptime(data['start_date'], '%Y-%m-%d').date() if data['start_date'] else None
-        if 'due_date' in data:
-            task.due_date = datetime.strptime(data['due_date'], '%Y-%m-%d').date() if data['due_date'] else None
-
-        db.session.commit()
-
-        return jsonify({'success': True, 'message': 'Task updated successfully'})
-
-    except Exception as e:
-        db.session.rollback()
-        return jsonify({'success': False, 'message': str(e)})
-
-@app.route('/api/tasks/<int:task_id>', methods=['DELETE'])
-@role_required(Role.TEAM_LEADER)  # Only team leaders and above can delete tasks
-@company_required
-def delete_task(task_id):
-    try:
-        task = Task.query.join(Project).filter(
-            Task.id == task_id,
-            Project.company_id == g.user.company_id
-        ).first()
-
-        if not task or not task.can_user_access(g.user):
-            return jsonify({'success': False, 'message': 'Task not found or access denied'})
-
-        db.session.delete(task)
-        db.session.commit()
-
-        return jsonify({'success': True, 'message': 'Task deleted successfully'})
-
-    except Exception as e:
-        db.session.rollback()
-        return jsonify({'success': False, 'message': str(e)})
-
-# Unified Task Management APIs
-@app.route('/api/tasks/unified')
-@role_required(Role.TEAM_MEMBER)
-@company_required
-def get_unified_tasks():
-    """Get all tasks for unified task view"""
-    try:
-        # Base query for tasks in user's company
-        query = Task.query.join(Project).filter(Project.company_id == g.user.company_id)
-        
-        # Apply access restrictions based on user role and team
-        if g.user.role not in [Role.ADMIN, Role.SUPERVISOR]:
-            # Regular users can only see tasks from projects they have access to
-            accessible_project_ids = []
-            projects = Project.query.filter_by(company_id=g.user.company_id).all()
-            for project in projects:
-                if project.is_user_allowed(g.user):
-                    accessible_project_ids.append(project.id)
-            
-            if accessible_project_ids:
-                query = query.filter(Task.project_id.in_(accessible_project_ids))
-            else:
-                # No accessible projects, return empty list
-                return jsonify({'success': True, 'tasks': []})
-        
-        tasks = query.order_by(Task.created_at.desc()).all()
-        
-        task_list = []
-        for task in tasks:
-            # Determine if this is a team task
-            is_team_task = (
-                g.user.team_id and 
-                task.project and 
-                task.project.team_id == g.user.team_id
-            )
-            
-            task_data = {
-                'id': task.id,
-                'task_number': getattr(task, 'task_number', f'TSK-{task.id:03d}'),  # Fallback for existing tasks
-                'name': task.name,
-                'description': task.description,
-                'status': task.status.name,
-                'priority': task.priority.name,
-                'estimated_hours': task.estimated_hours,
-                'project_id': task.project_id,
-                'project_name': task.project.name if task.project else None,
-                'project_code': task.project.code if task.project else None,
-                'assigned_to_id': task.assigned_to_id,
-                'assigned_to_name': task.assigned_to.username if task.assigned_to else None,
-                'created_by_id': task.created_by_id,
-                'created_by_name': task.created_by.username if task.created_by else None,
-                'start_date': task.start_date.isoformat() if task.start_date else None,
-                'due_date': task.due_date.isoformat() if task.due_date else None,
-                'completed_date': task.completed_date.isoformat() if task.completed_date else None,
-                'created_at': task.created_at.isoformat(),
-                'is_team_task': is_team_task,
-                'subtask_count': len(task.subtasks) if task.subtasks else 0,
-                'subtasks': [{
-                    'id': subtask.id,
-                    'name': subtask.name,
-                    'status': subtask.status.name,
-                    'priority': subtask.priority.name,
-                    'assigned_to_id': subtask.assigned_to_id,
-                    'assigned_to_name': subtask.assigned_to.username if subtask.assigned_to else None
-                } for subtask in task.subtasks] if task.subtasks else [],
-                'sprint_id': task.sprint_id,
-                'sprint_name': task.sprint.name if task.sprint else None,
-                'is_current_sprint': task.sprint.is_current if task.sprint else False
-            }
-            task_list.append(task_data)
-        
-        return jsonify({'success': True, 'tasks': task_list})
-        
-    except Exception as e:
-        logger.error(f"Error in get_unified_tasks: {str(e)}")
-        return jsonify({'success': False, 'message': str(e)})
-
-@app.route('/api/tasks/<int:task_id>/status', methods=['PUT'])
-@role_required(Role.TEAM_MEMBER)
-@company_required
-def update_task_status(task_id):
-    """Update task status"""
-    try:
-        task = Task.query.join(Project).filter(
-            Task.id == task_id,
-            Project.company_id == g.user.company_id
-        ).first()
-
-        if not task or not task.can_user_access(g.user):
-            return jsonify({'success': False, 'message': 'Task not found or access denied'})
-
-        data = request.get_json()
-        new_status = data.get('status')
-        
-        if not new_status:
-            return jsonify({'success': False, 'message': 'Status is required'})
-        
-        # Validate status value - convert from enum name to enum object
-        try:
-            task_status = TaskStatus[new_status]
-        except KeyError:
-            return jsonify({'success': False, 'message': 'Invalid status value'})
-        
-        # Update task status
-        old_status = task.status
-        task.status = task_status
-        
-        # Set completion date if status is COMPLETED
-        if task_status == TaskStatus.COMPLETED:
-            task.completed_date = datetime.now().date()
-        elif old_status == TaskStatus.COMPLETED:
-            # Clear completion date if moving away from completed
-            task.completed_date = None
-        
-        # Set archived date if status is ARCHIVED
-        if task_status == TaskStatus.ARCHIVED:
-            task.archived_date = datetime.now().date()
-        elif old_status == TaskStatus.ARCHIVED:
-            # Clear archived date if moving away from archived
-            task.archived_date = None
-        
-        db.session.commit()
-        
-        return jsonify({
-            'success': True, 
-            'message': 'Task status updated successfully',
-            'old_status': old_status.name,
-            'new_status': task_status.name
-        })
-        
-    except Exception as e:
-        db.session.rollback()
-        logger.error(f"Error updating task status: {str(e)}")
-        return jsonify({'success': False, 'message': str(e)})
-
-
-# Task Dependencies APIs
-@app.route('/api/tasks/<int:task_id>/dependencies')
-@role_required(Role.TEAM_MEMBER)
-@company_required
-def get_task_dependencies(task_id):
-    """Get dependencies for a specific task"""
-    try:
-        # Get the task and verify ownership
-        task = Task.query.filter_by(id=task_id, company_id=g.user.company_id).first()
-        if not task:
-            return jsonify({'success': False, 'message': 'Task not found'})
-        
-        # Get blocked by dependencies (tasks that block this one)
-        blocked_by_query = db.session.query(Task).join(
-            TaskDependency, Task.id == TaskDependency.blocking_task_id
-        ).filter(TaskDependency.blocked_task_id == task_id)
-        
-        # Get blocks dependencies (tasks that this one blocks)
-        blocks_query = db.session.query(Task).join(
-            TaskDependency, Task.id == TaskDependency.blocked_task_id
-        ).filter(TaskDependency.blocking_task_id == task_id)
-        
-        blocked_by_tasks = blocked_by_query.all()
-        blocks_tasks = blocks_query.all()
-        
-        def task_to_dict(t):
-            return {
-                'id': t.id,
-                'name': t.name,
-                'task_number': t.task_number
-            }
-        
-        return jsonify({
-            'success': True,
-            'dependencies': {
-                'blocked_by': [task_to_dict(t) for t in blocked_by_tasks],
-                'blocks': [task_to_dict(t) for t in blocks_tasks]
-            }
-        })
-        
-    except Exception as e:
-        logger.error(f"Error getting task dependencies: {str(e)}")
-        return jsonify({'success': False, 'message': str(e)})
-
-
-@app.route('/api/tasks/<int:task_id>/dependencies', methods=['POST'])
-@role_required(Role.TEAM_MEMBER)
-@company_required
-def add_task_dependency(task_id):
-    """Add a dependency for a task"""
-    try:
-        data = request.get_json()
-        task_number = data.get('task_number')
-        dependency_type = data.get('type')  # 'blocked_by' or 'blocks'
-        
-        if not task_number or not dependency_type:
-            return jsonify({'success': False, 'message': 'Task number and type are required'})
-        
-        # Get the main task
-        task = Task.query.filter_by(id=task_id, company_id=g.user.company_id).first()
-        if not task:
-            return jsonify({'success': False, 'message': 'Task not found'})
-        
-        # Find the dependency task by task number
-        dependency_task = Task.query.filter_by(
-            task_number=task_number, 
-            company_id=g.user.company_id
-        ).first()
-        
-        if not dependency_task:
-            return jsonify({'success': False, 'message': f'Task {task_number} not found'})
-        
-        # Prevent self-dependency
-        if dependency_task.id == task_id:
-            return jsonify({'success': False, 'message': 'A task cannot depend on itself'})
-        
-        # Create the dependency based on type
-        if dependency_type == 'blocked_by':
-            # Current task is blocked by the dependency task
-            blocked_task_id = task_id
-            blocking_task_id = dependency_task.id
-        elif dependency_type == 'blocks':
-            # Current task blocks the dependency task
-            blocked_task_id = dependency_task.id
-            blocking_task_id = task_id
-        else:
-            return jsonify({'success': False, 'message': 'Invalid dependency type'})
-        
-        # Check if dependency already exists
-        existing_dep = TaskDependency.query.filter_by(
-            blocked_task_id=blocked_task_id,
-            blocking_task_id=blocking_task_id
-        ).first()
-        
-        if existing_dep:
-            return jsonify({'success': False, 'message': 'This dependency already exists'})
-        
-        # Check for circular dependencies
-        def would_create_cycle(blocked_id, blocking_id):
-            # Use a simple DFS to check if adding this dependency would create a cycle
-            visited = set()
-            
-            def dfs(current_blocked_id):
-                if current_blocked_id in visited:
-                    return False
-                visited.add(current_blocked_id)
-                
-                # If we reach the original blocking task, we have a cycle
-                if current_blocked_id == blocking_id:
-                    return True
-                
-                # Check all tasks that block the current task
-                dependencies = TaskDependency.query.filter_by(blocked_task_id=current_blocked_id).all()
-                for dep in dependencies:
-                    if dfs(dep.blocking_task_id):
-                        return True
-                
-                return False
-            
-            return dfs(blocked_id)
-        
-        if would_create_cycle(blocked_task_id, blocking_task_id):
-            return jsonify({'success': False, 'message': 'This dependency would create a circular dependency'})
-        
-        # Create the new dependency
-        new_dependency = TaskDependency(
-            blocked_task_id=blocked_task_id,
-            blocking_task_id=blocking_task_id
-        )
-        
-        db.session.add(new_dependency)
-        db.session.commit()
-        
-        return jsonify({'success': True, 'message': 'Dependency added successfully'})
-        
-    except Exception as e:
-        db.session.rollback()
-        logger.error(f"Error adding task dependency: {str(e)}")
-        return jsonify({'success': False, 'message': str(e)})
-
-
-@app.route('/api/tasks/<int:task_id>/dependencies/<int:dependency_task_id>', methods=['DELETE'])
-@role_required(Role.TEAM_MEMBER)
-@company_required
-def remove_task_dependency(task_id, dependency_task_id):
-    """Remove a dependency for a task"""
-    try:
-        data = request.get_json()
-        dependency_type = data.get('type')  # 'blocked_by' or 'blocks'
-        
-        if not dependency_type:
-            return jsonify({'success': False, 'message': 'Dependency type is required'})
-        
-        # Get the main task
-        task = Task.query.filter_by(id=task_id, company_id=g.user.company_id).first()
-        if not task:
-            return jsonify({'success': False, 'message': 'Task not found'})
-        
-        # Determine which dependency to remove based on type
-        if dependency_type == 'blocked_by':
-            # Remove dependency where current task is blocked by dependency_task_id
-            dependency = TaskDependency.query.filter_by(
-                blocked_task_id=task_id,
-                blocking_task_id=dependency_task_id
-            ).first()
-        elif dependency_type == 'blocks':
-            # Remove dependency where current task blocks dependency_task_id
-            dependency = TaskDependency.query.filter_by(
-                blocked_task_id=dependency_task_id,
-                blocking_task_id=task_id
-            ).first()
-        else:
-            return jsonify({'success': False, 'message': 'Invalid dependency type'})
-        
-        if not dependency:
-            return jsonify({'success': False, 'message': 'Dependency not found'})
-        
-        db.session.delete(dependency)
-        db.session.commit()
-        
-        return jsonify({'success': True, 'message': 'Dependency removed successfully'})
-        
-    except Exception as e:
-        db.session.rollback()
-        logger.error(f"Error removing task dependency: {str(e)}")
-        return jsonify({'success': False, 'message': str(e)})
-
-
-# Task Archive/Restore APIs
-@app.route('/api/tasks/<int:task_id>/archive', methods=['POST'])
-@role_required(Role.TEAM_MEMBER)
-@company_required
-def archive_task(task_id):
-    """Archive a completed task"""
-    try:
-        # Get the task and verify ownership through project
-        task = Task.query.join(Project).filter(
-            Task.id == task_id,
-            Project.company_id == g.user.company_id
-        ).first()
-        if not task:
-            return jsonify({'success': False, 'message': 'Task not found'})
-        
-        # Only allow archiving completed tasks
-        if task.status != TaskStatus.COMPLETED:
-            return jsonify({'success': False, 'message': 'Only completed tasks can be archived'})
-        
-        # Archive the task
-        task.status = TaskStatus.ARCHIVED
-        task.archived_date = datetime.now().date()
-        
-        db.session.commit()
-        
-        return jsonify({
-            'success': True, 
-            'message': 'Task archived successfully',
-            'archived_date': task.archived_date.isoformat()
-        })
-        
-    except Exception as e:
-        db.session.rollback()
-        logger.error(f"Error archiving task: {str(e)}")
-        return jsonify({'success': False, 'message': str(e)})
-
-
-@app.route('/api/tasks/<int:task_id>/restore', methods=['POST'])
-@role_required(Role.TEAM_MEMBER)
-@company_required
-def restore_task(task_id):
-    """Restore an archived task to completed status"""
-    try:
-        # Get the task and verify ownership through project
-        task = Task.query.join(Project).filter(
-            Task.id == task_id,
-            Project.company_id == g.user.company_id
-        ).first()
-        if not task:
-            return jsonify({'success': False, 'message': 'Task not found'})
-        
-        # Only allow restoring archived tasks
-        if task.status != TaskStatus.ARCHIVED:
-            return jsonify({'success': False, 'message': 'Only archived tasks can be restored'})
-        
-        # Restore the task to completed status
-        task.status = TaskStatus.COMPLETED
-        task.archived_date = None
-        
-        db.session.commit()
-        
-        return jsonify({
-            'success': True, 
-            'message': 'Task restored successfully'
-        })
-        
-    except Exception as e:
-        db.session.rollback()
-        logger.error(f"Error restoring task: {str(e)}")
-        return jsonify({'success': False, 'message': str(e)})
-
-
-# Sprint Management APIs
-@app.route('/api/sprints')
-@role_required(Role.TEAM_MEMBER)
-@company_required
-def get_sprints():
-    """Get all sprints for the user's company"""
-    try:
-        # Base query for sprints in user's company
-        query = Sprint.query.filter(Sprint.company_id == g.user.company_id)
-        
-        # Apply access restrictions based on user role and team
-        if g.user.role not in [Role.ADMIN, Role.SUPERVISOR]:
-            # Regular users can only see sprints they have access to
-            accessible_sprint_ids = []
-            sprints = query.all()
-            for sprint in sprints:
-                if sprint.can_user_access(g.user):
-                    accessible_sprint_ids.append(sprint.id)
-            
-            if accessible_sprint_ids:
-                query = query.filter(Sprint.id.in_(accessible_sprint_ids))
-            else:
-                # No accessible sprints, return empty list
-                return jsonify({'success': True, 'sprints': []})
-        
-        sprints = query.order_by(Sprint.created_at.desc()).all()
-        
-        sprint_list = []
-        for sprint in sprints:
-            task_summary = sprint.get_task_summary()
-            
-            sprint_data = {
-                'id': sprint.id,
-                'name': sprint.name,
-                'description': sprint.description,
-                'status': sprint.status.name,
-                'company_id': sprint.company_id,
-                'project_id': sprint.project_id,
-                'project_name': sprint.project.name if sprint.project else None,
-                'project_code': sprint.project.code if sprint.project else None,
-                'start_date': sprint.start_date.isoformat(),
-                'end_date': sprint.end_date.isoformat(),
-                'goal': sprint.goal,
-                'capacity_hours': sprint.capacity_hours,
-                'created_by_id': sprint.created_by_id,
-                'created_by_name': sprint.created_by.username if sprint.created_by else None,
-                'created_at': sprint.created_at.isoformat(),
-                'is_current': sprint.is_current,
-                'duration_days': sprint.duration_days,
-                'days_remaining': sprint.days_remaining,
-                'progress_percentage': sprint.progress_percentage,
-                'task_summary': task_summary
-            }
-            sprint_list.append(sprint_data)
-        
-        return jsonify({'success': True, 'sprints': sprint_list})
-        
-    except Exception as e:
-        logger.error(f"Error in get_sprints: {str(e)}")
-        return jsonify({'success': False, 'message': str(e)})
-
-@app.route('/api/sprints', methods=['POST'])
-@role_required(Role.TEAM_LEADER)  # Team leaders and above can create sprints
-@company_required
-def create_sprint():
-    """Create a new sprint"""
-    try:
-        data = request.get_json()
-        
-        # Validate required fields
-        name = data.get('name')
-        start_date = data.get('start_date')
-        end_date = data.get('end_date')
-        
-        if not name:
-            return jsonify({'success': False, 'message': 'Sprint name is required'})
-        if not start_date:
-            return jsonify({'success': False, 'message': 'Start date is required'})
-        if not end_date:
-            return jsonify({'success': False, 'message': 'End date is required'})
-        
-        # Parse dates
-        try:
-            start_date = datetime.strptime(start_date, '%Y-%m-%d').date()
-            end_date = datetime.strptime(end_date, '%Y-%m-%d').date()
-        except ValueError:
-            return jsonify({'success': False, 'message': 'Invalid date format'})
-        
-        if start_date >= end_date:
-            return jsonify({'success': False, 'message': 'End date must be after start date'})
-        
-        # Verify project access if project is specified
-        project_id = data.get('project_id')
-        if project_id:
-            project = Project.query.filter_by(id=project_id, company_id=g.user.company_id).first()
-            if not project or not project.is_user_allowed(g.user):
-                return jsonify({'success': False, 'message': 'Project not found or access denied'})
-        
-        # Create sprint
-        sprint = Sprint(
-            name=name,
-            description=data.get('description', ''),
-            status=SprintStatus[data.get('status', 'PLANNING')],
-            company_id=g.user.company_id,
-            project_id=int(project_id) if project_id else None,
-            start_date=start_date,
-            end_date=end_date,
-            goal=data.get('goal'),
-            capacity_hours=int(data.get('capacity_hours')) if data.get('capacity_hours') else None,
-            created_by_id=g.user.id
-        )
-        
-        db.session.add(sprint)
-        db.session.commit()
-        
-        return jsonify({'success': True, 'message': 'Sprint created successfully'})
-        
-    except Exception as e:
-        db.session.rollback()
-        logger.error(f"Error creating sprint: {str(e)}")
-        return jsonify({'success': False, 'message': str(e)})
-
-@app.route('/api/sprints/<int:sprint_id>', methods=['PUT'])
-@role_required(Role.TEAM_LEADER)
-@company_required
-def update_sprint(sprint_id):
-    """Update an existing sprint"""
-    try:
-        sprint = Sprint.query.filter_by(id=sprint_id, company_id=g.user.company_id).first()
-        
-        if not sprint or not sprint.can_user_access(g.user):
-            return jsonify({'success': False, 'message': 'Sprint not found or access denied'})
-        
-        data = request.get_json()
-        
-        # Update sprint fields
-        if 'name' in data:
-            sprint.name = data['name']
-        if 'description' in data:
-            sprint.description = data['description']
-        if 'status' in data:
-            sprint.status = SprintStatus[data['status']]
-        if 'goal' in data:
-            sprint.goal = data['goal']
-        if 'capacity_hours' in data:
-            sprint.capacity_hours = int(data['capacity_hours']) if data['capacity_hours'] else None
-        if 'project_id' in data:
-            project_id = data['project_id']
-            if project_id:
-                project = Project.query.filter_by(id=project_id, company_id=g.user.company_id).first()
-                if not project or not project.is_user_allowed(g.user):
-                    return jsonify({'success': False, 'message': 'Project not found or access denied'})
-                sprint.project_id = int(project_id)
-            else:
-                sprint.project_id = None
-        
-        # Update dates if provided
-        if 'start_date' in data:
-            try:
-                sprint.start_date = datetime.strptime(data['start_date'], '%Y-%m-%d').date()
-            except ValueError:
-                return jsonify({'success': False, 'message': 'Invalid start date format'})
-        
-        if 'end_date' in data:
-            try:
-                sprint.end_date = datetime.strptime(data['end_date'], '%Y-%m-%d').date()
-            except ValueError:
-                return jsonify({'success': False, 'message': 'Invalid end date format'})
-        
-        # Validate date order
-        if sprint.start_date >= sprint.end_date:
-            return jsonify({'success': False, 'message': 'End date must be after start date'})
-        
-        db.session.commit()
-        
-        return jsonify({'success': True, 'message': 'Sprint updated successfully'})
-        
-    except Exception as e:
-        db.session.rollback()
-        logger.error(f"Error updating sprint: {str(e)}")
-        return jsonify({'success': False, 'message': str(e)})
-
-@app.route('/api/sprints/<int:sprint_id>', methods=['DELETE'])
-@role_required(Role.TEAM_LEADER)
-@company_required
-def delete_sprint(sprint_id):
-    """Delete a sprint and remove it from all associated tasks"""
-    try:
-        sprint = Sprint.query.filter_by(id=sprint_id, company_id=g.user.company_id).first()
-        
-        if not sprint or not sprint.can_user_access(g.user):
-            return jsonify({'success': False, 'message': 'Sprint not found or access denied'})
-        
-        # Remove sprint assignment from all tasks
-        Task.query.filter_by(sprint_id=sprint_id).update({'sprint_id': None})
-        
-        # Delete the sprint
-        db.session.delete(sprint)
-        db.session.commit()
-        
-        return jsonify({'success': True, 'message': 'Sprint deleted successfully'})
-        
-    except Exception as e:
-        db.session.rollback()
-        logger.error(f"Error deleting sprint: {str(e)}")
-        return jsonify({'success': False, 'message': str(e)})
-
-# Subtask API Routes
-@app.route('/api/subtasks', methods=['POST'])
-@role_required(Role.TEAM_MEMBER)
-@company_required
-def create_subtask():
-    try:
-        data = request.get_json()
-        task_id = data.get('task_id')
-
-        # Verify task access
-        task = Task.query.join(Project).filter(
-            Task.id == task_id,
-            Project.company_id == g.user.company_id
-        ).first()
-
-        if not task or not task.can_user_access(g.user):
-            return jsonify({'success': False, 'message': 'Task not found or access denied'})
-
-        # Validate required fields
-        name = data.get('name')
-        if not name:
-            return jsonify({'success': False, 'message': 'Subtask name is required'})
-
-        # Parse dates
-        start_date = None
-        due_date = None
-        if data.get('start_date'):
-            start_date = datetime.strptime(data.get('start_date'), '%Y-%m-%d').date()
-        if data.get('due_date'):
-            due_date = datetime.strptime(data.get('due_date'), '%Y-%m-%d').date()
-
-        # Create subtask
-        subtask = SubTask(
-            name=name,
-            description=data.get('description', ''),
-            status=TaskStatus[data.get('status', 'NOT_STARTED')],
-            priority=TaskPriority[data.get('priority', 'MEDIUM')],
-            estimated_hours=float(data.get('estimated_hours')) if data.get('estimated_hours') else None,
-            task_id=task_id,
-            assigned_to_id=int(data.get('assigned_to_id')) if data.get('assigned_to_id') else None,
-            start_date=start_date,
-            due_date=due_date,
-            created_by_id=g.user.id
-        )
-
-        db.session.add(subtask)
-        db.session.commit()
-
-        return jsonify({'success': True, 'message': 'Subtask created successfully'})
-
-    except Exception as e:
-        db.session.rollback()
-        return jsonify({'success': False, 'message': str(e)})
-
-@app.route('/api/subtasks/<int:subtask_id>', methods=['GET'])
-@role_required(Role.TEAM_MEMBER)
-@company_required
-def get_subtask(subtask_id):
-    try:
-        subtask = SubTask.query.join(Task).join(Project).filter(
-            SubTask.id == subtask_id,
-            Project.company_id == g.user.company_id
-        ).first()
-
-        if not subtask or not subtask.can_user_access(g.user):
-            return jsonify({'success': False, 'message': 'Subtask not found or access denied'})
-
-        subtask_data = {
-            'id': subtask.id,
-            'name': subtask.name,
-            'description': subtask.description,
-            'status': subtask.status.name,
-            'priority': subtask.priority.name,
-            'estimated_hours': subtask.estimated_hours,
-            'assigned_to_id': subtask.assigned_to_id,
-            'start_date': subtask.start_date.isoformat() if subtask.start_date else None,
-            'due_date': subtask.due_date.isoformat() if subtask.due_date else None
-        }
-
-        return jsonify({'success': True, 'subtask': subtask_data})
-
-    except Exception as e:
-        return jsonify({'success': False, 'message': str(e)})
-
-@app.route('/api/subtasks/<int:subtask_id>', methods=['PUT'])
-@role_required(Role.TEAM_MEMBER)
-@company_required
-def update_subtask(subtask_id):
-    try:
-        subtask = SubTask.query.join(Task).join(Project).filter(
-            SubTask.id == subtask_id,
-            Project.company_id == g.user.company_id
-        ).first()
-
-        if not subtask or not subtask.can_user_access(g.user):
-            return jsonify({'success': False, 'message': 'Subtask not found or access denied'})
-
-        data = request.get_json()
-
-        # Update subtask fields
-        if 'name' in data:
-            subtask.name = data['name']
-        if 'description' in data:
-            subtask.description = data['description']
-        if 'status' in data:
-            subtask.status = TaskStatus[data['status']]
-            if data['status'] == 'COMPLETED':
-                subtask.completed_date = datetime.now().date()
-            else:
-                subtask.completed_date = None
-        if 'priority' in data:
-            subtask.priority = TaskPriority[data['priority']]
-        if 'estimated_hours' in data:
-            subtask.estimated_hours = float(data['estimated_hours']) if data['estimated_hours'] else None
-        if 'assigned_to_id' in data:
-            subtask.assigned_to_id = int(data['assigned_to_id']) if data['assigned_to_id'] else None
-        if 'start_date' in data:
-            subtask.start_date = datetime.strptime(data['start_date'], '%Y-%m-%d').date() if data['start_date'] else None
-        if 'due_date' in data:
-            subtask.due_date = datetime.strptime(data['due_date'], '%Y-%m-%d').date() if data['due_date'] else None
-
-        db.session.commit()
-
-        return jsonify({'success': True, 'message': 'Subtask updated successfully'})
-
-    except Exception as e:
-        db.session.rollback()
-        return jsonify({'success': False, 'message': str(e)})
-
-@app.route('/api/subtasks/<int:subtask_id>', methods=['DELETE'])
-@role_required(Role.TEAM_LEADER)  # Only team leaders and above can delete subtasks
-@company_required
-def delete_subtask(subtask_id):
-    try:
-        subtask = SubTask.query.join(Task).join(Project).filter(
-            SubTask.id == subtask_id,
-            Project.company_id == g.user.company_id
-        ).first()
-
-        if not subtask or not subtask.can_user_access(g.user):
-            return jsonify({'success': False, 'message': 'Subtask not found or access denied'})
-
-        db.session.delete(subtask)
-        db.session.commit()
-=======
->>>>>>> 9a79778a
-
-# Company Management Routes
-# Export routes moved to routes/export.py
-
-
-@app.route('/analytics')
-@app.route('/analytics/<mode>')
-@login_required
-def analytics(mode='personal'):
-    """Unified analytics view combining history, team hours, and graphs"""
-    # Validate mode parameter
-    if mode not in ['personal', 'team']:
-        mode = 'personal'
-
-    # Check team access for team mode
-    if mode == 'team':
-        if not g.user.team_id:
-            flash('You must be assigned to a team to view team analytics.', 'warning')
-            return redirect(url_for('analytics', mode='personal'))
-
-        if g.user.role not in [Role.TEAM_LEADER, Role.SUPERVISOR, Role.ADMIN]:
-            flash('You do not have permission to view team analytics.', 'error')
-            return redirect(url_for('analytics', mode='personal'))
-
-    # Get available projects for filtering
-    available_projects = []
-    all_projects = Project.query.filter_by(is_active=True).all()
-    for project in all_projects:
-        if project.is_user_allowed(g.user):
-            available_projects.append(project)
-
-    # Get team members if in team mode
-    team_members = []
-    if mode == 'team' and g.user.team_id:
-        team_members = User.query.filter_by(team_id=g.user.team_id).all()
-
-    # Default date range (current week)
-    today = datetime.now().date()
-    start_of_week = today - timedelta(days=today.weekday())
-    end_of_week = start_of_week + timedelta(days=6)
-
-    return render_template('analytics.html',
-                         title='Time Analytics',
-                         mode=mode,
-                         available_projects=available_projects,
-                         team_members=team_members,
-                         default_start_date=start_of_week.strftime('%Y-%m-%d'),
-                         default_end_date=end_of_week.strftime('%Y-%m-%d'))
-
-@app.route('/api/analytics/data')
-@login_required
-def analytics_data():
-    """API endpoint for analytics data"""
-    mode = request.args.get('mode', 'personal')
-    view_type = request.args.get('view', 'table')
-    start_date = request.args.get('start_date')
-    end_date = request.args.get('end_date')
-    project_filter = request.args.get('project_id')
-    granularity = request.args.get('granularity', 'daily')
-
-    # Validate mode
-    if mode not in ['personal', 'team']:
-        return jsonify({'error': 'Invalid mode'}), 400
-
-    # Check permissions for team mode
-    if mode == 'team':
-        if not g.user.team_id:
-            return jsonify({'error': 'No team assigned'}), 403
-        if g.user.role not in [Role.TEAM_LEADER, Role.SUPERVISOR, Role.ADMIN]:
-            return jsonify({'error': 'Insufficient permissions'}), 403
-
-    try:
-        # Parse dates
-        if start_date:
-            start_date = datetime.strptime(start_date, '%Y-%m-%d').date()
-        if end_date:
-            end_date = datetime.strptime(end_date, '%Y-%m-%d').date()
-
-        # Get filtered data
-        data = get_filtered_analytics_data(g.user, mode, start_date, end_date, project_filter)
-
-        # Format data based on view type
-        if view_type == 'graph':
-            formatted_data = format_graph_data(data, granularity)
-            # For burndown chart, we need task data instead of time entries
-            chart_type = request.args.get('chart_type', 'timeSeries')
-            if chart_type == 'burndown':
-                # Get tasks for burndown chart
-                tasks = get_filtered_tasks_for_burndown(g.user, mode, start_date, end_date, project_filter)
-                burndown_data = format_burndown_data(tasks, start_date, end_date)
-                formatted_data.update(burndown_data)
-        elif view_type == 'team':
-            formatted_data = format_team_data(data, granularity)
-        else:
-            formatted_data = format_table_data(data)
-
-        return jsonify(formatted_data)
-
-    except Exception as e:
-        logger.error(f"Error in analytics_data: {str(e)}")
-        return jsonify({'error': 'Internal server error'}), 500
-
-# get_filtered_analytics_data moved to routes/export_api.py
-
-
-@app.route('/api/system-admin/stats')
-@system_admin_required
-def api_system_admin_stats():
-    """API: Get real-time system statistics for dashboard"""
-    from datetime import datetime, timedelta
-
-    # Get basic counts
-    total_companies = Company.query.count()
-    total_users = User.query.count()
-    total_teams = Team.query.count()
-    total_projects = Project.query.count()
-    total_time_entries = TimeEntry.query.count()
-
-    # Active sessions
-    active_sessions = TimeEntry.query.filter_by(departure_time=None, is_paused=False).count()
-    paused_sessions = TimeEntry.query.filter_by(is_paused=True).count()
-
-    # Recent activity (last 24 hours)
-    yesterday = datetime.now() - timedelta(days=1)
-    recent_users = User.query.filter(User.created_at >= yesterday).count()
-    recent_companies = Company.query.filter(Company.created_at >= yesterday).count()
-    recent_time_entries = TimeEntry.query.filter(TimeEntry.arrival_time >= yesterday).count()
-
-    # System health
-    orphaned_users = User.query.filter_by(company_id=None).count()
-    orphaned_time_entries = TimeEntry.query.filter_by(user_id=None).count()
-    blocked_users = User.query.filter_by(is_blocked=True).count()
-    unverified_users = User.query.filter_by(is_verified=False).count()
-
-    return jsonify({
-        'totals': {
-            'companies': total_companies,
-            'users': total_users,
-            'teams': total_teams,
-            'projects': total_projects,
-            'time_entries': total_time_entries
-        },
-        'active': {
-            'sessions': active_sessions,
-            'paused_sessions': paused_sessions
-        },
-        'recent': {
-            'users': recent_users,
-            'companies': recent_companies,
-            'time_entries': recent_time_entries
-        },
-        'health': {
-            'orphaned_users': orphaned_users,
-            'orphaned_time_entries': orphaned_time_entries,
-            'blocked_users': blocked_users,
-            'unverified_users': unverified_users
-        }
-    })
-
-@app.route('/api/system-admin/companies/<int:company_id>/users')
 @app.route('/api/system-admin/users/<int:user_id>/toggle-block', methods=['POST'])
 @app.route('/api/system-admin/companies/<int:company_id>/stats')
 # Analytics export API moved to routes/export_api.py
@@ -4945,6 +2083,7 @@
 
             # Parse config JSON
             try:
+                import json
                 config = json.loads(widget.config) if widget.config else {}
             except (json.JSONDecodeError, TypeError):
                 config = {}
@@ -5040,6 +2179,7 @@
 
         # Store config as JSON string
         if config:
+            import json
             widget.config = json.dumps(config)
         else:
             widget.config = None
@@ -5074,6 +2214,7 @@
 
         # Parse config for response
         try:
+            import json
             config_dict = json.loads(widget.config) if widget.config else {}
         except (json.JSONDecodeError, TypeError):
             config_dict = {}
@@ -5202,6 +2343,7 @@
         widget_data = {}
 
         if widget.widget_type == WidgetType.DAILY_SUMMARY:
+            from datetime import datetime, timedelta
 
             config = widget.config or {}
             period = config.get('summary_period', 'daily')
@@ -5315,6 +2457,7 @@
             } for t in tasks]
 
         elif widget.widget_type == WidgetType.WEEKLY_CHART:
+            from datetime import datetime, timedelta
 
             # Get weekly data for chart
             now = datetime.now()
@@ -5406,6 +2549,7 @@
             widget_data['project_progress'] = project_progress
 
         elif widget.widget_type == WidgetType.PRODUCTIVITY_METRICS:
+            from datetime import datetime, timedelta
 
             # Calculate productivity metrics
             now = datetime.now()
@@ -5522,7 +2666,6 @@
         logger.error(f"Error in search_sprints: {str(e)}")
         return jsonify({'success': False, 'message': str(e)})
 
-# Markdown rendering API
 @app.route('/api/render-markdown', methods=['POST'])
 @login_required
 def render_markdown():
@@ -5532,18 +2675,26 @@
         content = data.get('content', '')
         
         if not content:
-            return jsonify({'html': ''})
+            return jsonify({'html': '<p class="preview-placeholder">Start typing to see the preview...</p>'})
         
-        # Import markdown here to avoid issues if not installed
-        html = markdown.markdown(content, extensions=['extra', 'codehilite', 'toc'])
+        # Parse frontmatter and extract body
+        from frontmatter_utils import parse_frontmatter
+        metadata, body = parse_frontmatter(content)
+        
+        # Render markdown to HTML
+        try:
+            import markdown
+            # Use extensions for better markdown support
+            html = markdown.markdown(body, extensions=['extra', 'codehilite', 'toc', 'tables', 'fenced_code'])
+        except ImportError:
+            # Fallback if markdown not installed
+            html = f'<pre>{body}</pre>'
         
         return jsonify({'html': html})
         
     except Exception as e:
         logger.error(f"Error rendering markdown: {str(e)}")
-        return jsonify({'html': '<p>Error rendering markdown</p>'})
-
-# Note link deletion endpoint
+        return jsonify({'html': '<p class="error">Error rendering markdown</p>'})
 
 if __name__ == '__main__':
     port = int(os.environ.get('PORT', 5000))
